--- conflicted
+++ resolved
@@ -183,21 +183,12 @@
     runtime_round_results: &'a roothash::RoundResults,
     runtime_storage: S,
     // TODO: linked consensus layer block
-<<<<<<< HEAD
-    pub(crate) consensus_state: &'a consensus::state::ConsensusState,
-    pub(crate) epoch: consensus::beacon::EpochTime,
-    pub(crate) io_ctx: Arc<IoContext>,
-    pub(crate) logger: slog::Logger,
-
-    pub(crate) block_tags: Tags,
-=======
     consensus_state: &'a consensus::state::ConsensusState,
     epoch: consensus::beacon::EpochTime,
     io_ctx: Arc<IoContext>,
     logger: slog::Logger,
 
     block_tags: Tags,
->>>>>>> 5214e5da
 
     /// Maximum number of messages that can be emitted.
     max_messages: u32,
@@ -242,14 +233,10 @@
     }
 
     /// Create a new dispatch context from the low-level runtime context.
-<<<<<<< HEAD
-    pub(crate) fn from_runtime(ctx: &'a RuntimeContext<'_>, mkvs: &'a mut dyn mkvs::MKVS) -> Self {
-=======
     pub(crate) fn from_runtime(
         ctx: &'a RuntimeContext<'_>,
         mkvs: &'a mut dyn mkvs::MKVS,
     ) -> DispatchContext<'a, R, storage::MKVSStore<&'a mut dyn mkvs::MKVS>> {
->>>>>>> 5214e5da
         let mode = if ctx.check_only {
             Mode::CheckTx
         } else {
