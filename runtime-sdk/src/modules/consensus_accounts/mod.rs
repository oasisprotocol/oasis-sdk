//! Consensus accounts module.
//!
//! This module allows consensus transfers in and out of the runtime account,
//! while keeping track of amount deposited per account.
use serde::{Deserialize, Serialize};
use thiserror::Error;

use oasis_core_runtime::{common::cbor, consensus::staking::Account as ConsensusAccount};

use crate::{
<<<<<<< HEAD
    context::{Context, DispatchContext, TxContext},
    dispatcher,
=======
    context::Context,
>>>>>>> 5214e5da
    error::{self, Error as _},
    module,
    module::Module as _,
    modules,
    modules::core::{Module as Core, API as _},
    runtime,
    types::{
        address::Address,
        message::{MessageEvent, MessageEventHookInvocation, MessageResult},
        token,
        transaction::CallResult,
    },
};

#[cfg(test)]
mod test;
pub mod types;

/// Unique module name.
const MODULE_NAME: &str = "consensus_accounts";

#[derive(Error, Debug, oasis_runtime_sdk_macros::Error)]
pub enum Error {
    #[error("invalid argument")]
    #[sdk_error(code = 1)]
    InvalidArgument,

    #[error("invalid denomination")]
    #[sdk_error(code = 2)]
    InvalidDenomination,

    #[error("withdraw: insufficient runtime balance")]
    #[sdk_error(code = 3)]
    InsufficientWithdrawBalance,

    #[error("consensus: {0}")]
    #[sdk_error(transparent)]
    Consensus(#[from] modules::consensus::Error),

    #[error("core: {0}")]
    #[sdk_error(transparent)]
    Core(#[from] modules::core::Error),
}

/// Gas costs.
#[derive(Clone, Debug, Default, Serialize, Deserialize)]
#[serde(deny_unknown_fields)]
pub struct GasCosts {
    #[serde(rename = "tx_deposit")]
    pub tx_deposit: u64,
    #[serde(rename = "tx_withdraw")]
    pub tx_withdraw: u64,
}

/// Parameters for the consensus module.
#[derive(Clone, Default, Debug, Serialize, Deserialize)]
#[serde(deny_unknown_fields)]
pub struct Parameters {
    #[serde(rename = "gas_costs")]
    pub gas_costs: GasCosts,
}

impl module::Parameters for Parameters {
    type Error = ();
}

/// Events emitted by the consensus module (none so far).
#[derive(Debug, Serialize, Deserialize, oasis_runtime_sdk_macros::Event)]
#[serde(untagged)]
pub enum Event {}

/// Genesis state for the consensus module.
#[derive(Clone, Debug, Default, Serialize, Deserialize)]
#[serde(deny_unknown_fields)]
pub struct Genesis {
    #[serde(rename = "parameters")]
    pub parameters: Parameters,
}

/// Interface that can be called from other modules.
pub trait API {
    /// Deposit an amount into the runtime account.
    fn deposit<C: Context>(
        ctx: &mut C,
        from: Address,
        amount: token::BaseUnits,
    ) -> Result<(), Error>;

    /// Withdraw an amount out from the runtime account.
    fn withdraw<C: Context>(
        ctx: &mut C,
        to: Address,
        amount: token::BaseUnits,
    ) -> Result<(), Error>;

    // TODO:
    //  - Add/reclaim deposited escrow.
    //      - need a way to get escrow events in runtime: https://github.com/oasisprotocol/oasis-core/issues/3862
}

pub struct Module<Accounts: modules::accounts::API, Consensus: modules::consensus::API> {
    _accounts: std::marker::PhantomData<Accounts>,
    _consensus: std::marker::PhantomData<Consensus>,
}

const CONSENSUS_TRANSFER_HANDLER: &str = "consensus.TransferFromRuntime";
const CONSENSUS_WITHDRAW_HANDLER: &str = "consensus.WithdrawIntoRuntime";

impl<Accounts: modules::accounts::API, Consensus: modules::consensus::API> API
    for Module<Accounts, Consensus>
{
    fn deposit<C: Context>(
        ctx: &mut C,
        from: Address,
        amount: token::BaseUnits,
    ) -> Result<(), Error> {
        if ctx.is_check_only() {
            return Ok(());
        }

        // XXX: could check consensus state if allowance for the runtime account
        // exists, but consensus state could be outdated since last block, so
        // just try to withdraw.

        // Do withdraw from the consensus account and update the account state if
        // successful.
        Consensus::withdraw(
            ctx,
            from,
            &amount,
            MessageEventHookInvocation::new(
                CONSENSUS_WITHDRAW_HANDLER.to_string(),
                types::ConsensusWithdrawContext {
                    address: from,
                    amount: amount.clone(),
                },
            ),
        )?;

        Ok(())
    }

    fn withdraw<C: Context>(
        ctx: &mut C,
        to: Address,
        amount: token::BaseUnits,
    ) -> Result<(), Error> {
        if ctx.is_check_only() {
            return Ok(());
        }

        // Check internal store if account has enough balance to withdraw.
        let balances =
            Accounts::get_balances(ctx.runtime_state(), to).map_err(|_| Error::InvalidArgument)?;
        let balance = balances
            .balances
            .get(amount.denomination())
            .ok_or(Error::InvalidArgument)?;
        if balance < amount.amount() {
            return Err(Error::InsufficientWithdrawBalance);
        }

        // Transfer out of runtime account and update the account state if successful.
        Consensus::transfer(
            ctx,
            to,
            &amount,
            MessageEventHookInvocation::new(
                CONSENSUS_TRANSFER_HANDLER.to_string(),
                types::ConsensusTransferContext {
                    address: to,
                    amount: amount.clone(),
                },
            ),
        )?;

        Ok(())
    }
}

impl<Accounts: modules::accounts::API, Consensus: modules::consensus::API>
    Module<Accounts, Consensus>
{
    /// Deposit in the runtime.
    fn tx_deposit<C: Context>(ctx: &mut C, body: types::Deposit) -> Result<(), Error> {
        let params = Self::params(ctx.runtime_state());
        Core::use_gas(ctx, params.gas_costs.tx_deposit)?;

        let signer = &ctx
            .tx_auth_info()
            .expect("should be called with a transaction ctx")
            .signer_info[0];
        Consensus::ensure_compatible_tx_signer(ctx)?;

        let address = signer.address_spec.address();
        Self::deposit(ctx, address, body.amount)
    }

    /// Withdraw from the runtime.
    fn tx_withdraw<C: Context>(ctx: &mut C, body: types::Withdraw) -> Result<(), Error> {
        let params = Self::params(ctx.runtime_state());
        Core::use_gas(ctx, params.gas_costs.tx_withdraw)?;

        // Signer.
        let signer = &ctx
            .tx_auth_info()
            .expect("should be called with a transaction context")
            .signer_info[0];
        Consensus::ensure_compatible_tx_signer(ctx)?;

        let address = signer.address_spec.address();
        Self::withdraw(ctx, address, body.amount)
    }

    fn query_balance<C: Context>(
        ctx: &mut C,
        args: types::BalanceQuery,
    ) -> Result<types::AccountBalance, Error> {
        let denomination = Consensus::consensus_denomination(ctx)?;
        let balances = Accounts::get_balances(ctx.runtime_state(), args.address)
            .map_err(|_| Error::InvalidArgument)?;
        let balance = balances
            .balances
            .get(&denomination)
            .ok_or(Error::InvalidArgument)?;
        Ok(types::AccountBalance {
            balance: balance.clone(),
        })
    }

    fn query_consensus_account<C: Context>(
        ctx: &mut C,
        args: types::ConsensusAccountQuery,
    ) -> Result<ConsensusAccount, Error> {
        Consensus::account(ctx, args.address).map_err(|_| Error::InvalidArgument)
    }

    fn message_result_transfer<C: Context>(
        ctx: &mut C,
        me: MessageEvent,
        context: types::ConsensusTransferContext,
    ) {
        if !me.is_success() {
            // Transfer out failed.
            return;
        }

        // Update runtime state.
        Accounts::burn(ctx, context.address, &context.amount).expect("should have enough balance");
    }

<<<<<<< HEAD
    fn _query_balance_handler<R: runtime::Runtime>(
        _mi: &QueryMethodInfo<R>,
        ctx: &mut DispatchContext<'_>,
        _dispatcher: &dispatcher::Dispatcher<R>,
        args: cbor::Value,
    ) -> Result<cbor::Value, error::RuntimeError> {
        let args = cbor::from_value(args).map_err(|_| Error::InvalidArgument)?;
        Ok(cbor::to_value(&Self::query_balance(ctx, args)?))
    }

    fn _query_consensus_account_handler<R: runtime::Runtime>(
        _mi: &QueryMethodInfo<R>,
        ctx: &mut DispatchContext<'_>,
        _dispatcher: &dispatcher::Dispatcher<R>,
        args: cbor::Value,
    ) -> Result<cbor::Value, error::RuntimeError> {
        let args = cbor::from_value(args).map_err(|_| Error::InvalidArgument)?;
        Ok(cbor::to_value(&Self::query_consensus_account(ctx, args)?))
=======
    fn message_result_withdraw<C: Context>(
        ctx: &mut C,
        me: MessageEvent,
        context: types::ConsensusWithdrawContext,
    ) {
        if !me.is_success() {
            // Transfer out failed.
            return;
        }

        // Update runtime state.
        Accounts::mint(ctx, context.address, &context.amount).unwrap();
>>>>>>> 5214e5da
    }
}

impl<Accounts: modules::accounts::API, Consensus: modules::consensus::API> module::Module
    for Module<Accounts, Consensus>
{
    const NAME: &'static str = MODULE_NAME;
    const VERSION: u32 = 1;
    type Error = Error;
    type Event = Event;
    type Parameters = Parameters;
}

/// Module methods.
<<<<<<< HEAD
impl<Accounts: modules::accounts::API, Consensus: modules::consensus::API>
    module::MethodRegistrationHandler for Module<Accounts, Consensus>
{
    fn register_methods<R: runtime::Runtime>(methods: &mut module::MethodRegistry<R>) {
        // Callable methods.
        methods.register_callable(module::CallableMethodInfo {
            name: "consensus.Deposit",
            handler: Self::_callable_deposit_handler,
        });
        methods.register_callable(module::CallableMethodInfo {
            name: "consensus.Withdraw",
            handler: Self::_callable_withdraw_handler,
        });

        // Queries.
        methods.register_query(module::QueryMethodInfo {
            name: "consensus.Balance",
            handler: Self::_query_balance_handler,
        });

        methods.register_query(module::QueryMethodInfo {
            name: "consensus.Account",
            handler: Self::_query_consensus_account_handler,
        })
    }
}

impl<Accounts: modules::accounts::API, Consensus: modules::consensus::API>
    Module<Accounts, Consensus>
=======
impl<Accounts: modules::accounts::API, Consensus: modules::consensus::API> module::MethodHandler
    for Module<Accounts, Consensus>
>>>>>>> 5214e5da
{
    fn dispatch_call<C: Context>(
        ctx: &mut C,
        method: &str,
        body: cbor::Value,
    ) -> module::DispatchResult<cbor::Value, CallResult> {
        match method {
            "consensus.Deposit" => {
                let result = || -> Result<cbor::Value, Error> {
                    let args = cbor::from_value(body).map_err(|_| Error::InvalidArgument)?;
                    Ok(cbor::to_value(&Self::tx_deposit(ctx, args)?))
                }();
                match result {
                    Ok(value) => module::DispatchResult::Handled(CallResult::Ok(value)),
                    Err(err) => module::DispatchResult::Handled(err.to_call_result()),
                }
            }
            "consensus.Withdraw" => {
                let result = || -> Result<cbor::Value, Error> {
                    let args = cbor::from_value(body).map_err(|_| Error::InvalidArgument)?;
                    Ok(cbor::to_value(&Self::tx_withdraw(ctx, args)?))
                }();
                match result {
                    Ok(value) => module::DispatchResult::Handled(CallResult::Ok(value)),
                    Err(err) => module::DispatchResult::Handled(err.to_call_result()),
                }
            }
            _ => module::DispatchResult::Unhandled(body),
        }
    }

    fn dispatch_query<C: Context>(
        ctx: &mut C,
        method: &str,
        args: cbor::Value,
    ) -> module::DispatchResult<cbor::Value, Result<cbor::Value, error::RuntimeError>> {
        match method {
            "consensus.Balance" => module::DispatchResult::Handled((|| {
                let args = cbor::from_value(args).map_err(|_| Error::InvalidArgument)?;
                Ok(cbor::to_value(&Self::query_balance(ctx, args)?))
            })()),
            "consensus.Account" => module::DispatchResult::Handled((|| {
                let args = cbor::from_value(args).map_err(|_| Error::InvalidArgument)?;
                Ok(cbor::to_value(&Self::query_consensus_account(ctx, args)?))
            })()),
            _ => module::DispatchResult::Unhandled(args),
        }
    }

    fn dispatch_message_result<C: Context>(
        ctx: &mut C,
        handler_name: &str,
        result: MessageResult,
    ) -> module::DispatchResult<MessageResult, ()> {
        match handler_name {
            CONSENSUS_TRANSFER_HANDLER => {
                Self::message_result_transfer(
                    ctx,
                    result.event,
                    cbor::from_value(result.context).expect("invalid message handler context"),
                );
                module::DispatchResult::Handled(())
            }
            CONSENSUS_WITHDRAW_HANDLER => {
                Self::message_result_withdraw(
                    ctx,
                    result.event,
                    cbor::from_value(result.context).expect("invalid message handler context"),
                );
                module::DispatchResult::Handled(())
            }
            _ => module::DispatchResult::Unhandled(result),
        }
    }
}

impl<Accounts: modules::accounts::API, Consensus: modules::consensus::API> module::MigrationHandler
    for Module<Accounts, Consensus>
{
    type Genesis = Genesis;

    fn init_or_migrate<C: Context>(
        ctx: &mut C,
        meta: &mut modules::core::types::Metadata,
        genesis: &Self::Genesis,
    ) -> bool {
        let version = meta.versions.get(Self::NAME).copied().unwrap_or_default();
        if version == 0 {
            // Initialize state from genesis.
            // Set genesis parameters.
            Self::set_params(ctx.runtime_state(), &genesis.parameters);
            meta.versions.insert(Self::NAME.to_owned(), Self::VERSION);
            return true;
        }

        // Migrations are not supported.
        false
    }
}

impl<Accounts: modules::accounts::API, Consensus: modules::consensus::API> module::AuthHandler
    for Module<Accounts, Consensus>
{
}

impl<Accounts: modules::accounts::API, Consensus: modules::consensus::API> module::BlockHandler
    for Module<Accounts, Consensus>
{
}<|MERGE_RESOLUTION|>--- conflicted
+++ resolved
@@ -8,18 +8,12 @@
 use oasis_core_runtime::{common::cbor, consensus::staking::Account as ConsensusAccount};
 
 use crate::{
-<<<<<<< HEAD
-    context::{Context, DispatchContext, TxContext},
-    dispatcher,
-=======
     context::Context,
->>>>>>> 5214e5da
     error::{self, Error as _},
     module,
     module::Module as _,
     modules,
     modules::core::{Module as Core, API as _},
-    runtime,
     types::{
         address::Address,
         message::{MessageEvent, MessageEventHookInvocation, MessageResult},
@@ -265,26 +259,6 @@
         Accounts::burn(ctx, context.address, &context.amount).expect("should have enough balance");
     }
 
-<<<<<<< HEAD
-    fn _query_balance_handler<R: runtime::Runtime>(
-        _mi: &QueryMethodInfo<R>,
-        ctx: &mut DispatchContext<'_>,
-        _dispatcher: &dispatcher::Dispatcher<R>,
-        args: cbor::Value,
-    ) -> Result<cbor::Value, error::RuntimeError> {
-        let args = cbor::from_value(args).map_err(|_| Error::InvalidArgument)?;
-        Ok(cbor::to_value(&Self::query_balance(ctx, args)?))
-    }
-
-    fn _query_consensus_account_handler<R: runtime::Runtime>(
-        _mi: &QueryMethodInfo<R>,
-        ctx: &mut DispatchContext<'_>,
-        _dispatcher: &dispatcher::Dispatcher<R>,
-        args: cbor::Value,
-    ) -> Result<cbor::Value, error::RuntimeError> {
-        let args = cbor::from_value(args).map_err(|_| Error::InvalidArgument)?;
-        Ok(cbor::to_value(&Self::query_consensus_account(ctx, args)?))
-=======
     fn message_result_withdraw<C: Context>(
         ctx: &mut C,
         me: MessageEvent,
@@ -297,7 +271,6 @@
 
         // Update runtime state.
         Accounts::mint(ctx, context.address, &context.amount).unwrap();
->>>>>>> 5214e5da
     }
 }
 
@@ -312,40 +285,8 @@
 }
 
 /// Module methods.
-<<<<<<< HEAD
-impl<Accounts: modules::accounts::API, Consensus: modules::consensus::API>
-    module::MethodRegistrationHandler for Module<Accounts, Consensus>
-{
-    fn register_methods<R: runtime::Runtime>(methods: &mut module::MethodRegistry<R>) {
-        // Callable methods.
-        methods.register_callable(module::CallableMethodInfo {
-            name: "consensus.Deposit",
-            handler: Self::_callable_deposit_handler,
-        });
-        methods.register_callable(module::CallableMethodInfo {
-            name: "consensus.Withdraw",
-            handler: Self::_callable_withdraw_handler,
-        });
-
-        // Queries.
-        methods.register_query(module::QueryMethodInfo {
-            name: "consensus.Balance",
-            handler: Self::_query_balance_handler,
-        });
-
-        methods.register_query(module::QueryMethodInfo {
-            name: "consensus.Account",
-            handler: Self::_query_consensus_account_handler,
-        })
-    }
-}
-
-impl<Accounts: modules::accounts::API, Consensus: modules::consensus::API>
-    Module<Accounts, Consensus>
-=======
 impl<Accounts: modules::accounts::API, Consensus: modules::consensus::API> module::MethodHandler
     for Module<Accounts, Consensus>
->>>>>>> 5214e5da
 {
     fn dispatch_call<C: Context>(
         ctx: &mut C,
