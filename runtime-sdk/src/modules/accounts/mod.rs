//! Accounts module.
use std::collections::BTreeMap;

use num_traits::Zero;
use once_cell::sync::Lazy;
use serde::{Deserialize, Serialize};
use thiserror::Error;

use oasis_core_runtime::common::cbor;

use crate::{
    context::Context,
    crypto::signature::PublicKey,
    dispatcher,
    error::{self, Error as _},
    module,
    module::Module as _,
    modules,
    modules::core::{Module as Core, API as _},
    runtime, storage,
    types::{
        address::Address,
        token,
        transaction::{CallResult, Transaction},
    },
};

#[cfg(test)]
pub(crate) mod test;
pub mod types;

/// Unique module name.
const MODULE_NAME: &str = "accounts";

/// Errors emitted by the accounts module.
#[derive(Error, Debug, PartialEq, oasis_runtime_sdk_macros::Error)]
pub enum Error {
    #[error("invalid argument")]
    #[sdk_error(code = 1)]
    InvalidArgument,

    #[error("insufficient balance")]
    #[sdk_error(code = 2)]
    InsufficientBalance,

    #[error("forbidden by policy")]
    #[sdk_error(code = 3)]
    Forbidden,

    #[error("core: {0}")]
    #[sdk_error(transparent)]
    Core(#[from] modules::core::Error),
}

/// Events emitted by the accounts module.
#[derive(Debug, Serialize, Deserialize, oasis_runtime_sdk_macros::Event)]
#[serde(untagged)]
pub enum Event {
    #[sdk_event(code = 1)]
    Transfer {
        from: Address,
        to: Address,
        amount: token::BaseUnits,
    },

    #[sdk_event(code = 2)]
    Burn {
        owner: Address,
        amount: token::BaseUnits,
    },

    #[sdk_event(code = 3)]
    Mint {
        owner: Address,
        amount: token::BaseUnits,
    },
}

/// Gas costs.
#[derive(Clone, Debug, Default, Serialize, Deserialize)]
#[serde(deny_unknown_fields)]
pub struct GasCosts {
    #[serde(rename = "tx_transfer")]
    pub tx_transfer: u64,
}

/// Parameters for the accounts module.
#[derive(Clone, Default, Debug, Serialize, Deserialize)]
#[serde(deny_unknown_fields)]
pub struct Parameters {
    #[serde(rename = "transfers_disabled")]
    pub transfers_disabled: bool,
    #[serde(rename = "gas_costs")]
    pub gas_costs: GasCosts,
}

impl module::Parameters for Parameters {
    type Error = ();
}

/// Genesis state for the accounts module.
#[derive(Clone, Debug, Default, Serialize, Deserialize)]
#[serde(deny_unknown_fields)]
pub struct Genesis {
    #[serde(rename = "parameters")]
    pub parameters: Parameters,

    #[serde(rename = "accounts")]
    pub accounts: BTreeMap<Address, types::Account>,

    #[serde(rename = "balances")]
    pub balances: BTreeMap<Address, BTreeMap<token::Denomination, token::Quantity>>,

    #[serde(rename = "total_supplies")]
    pub total_supplies: BTreeMap<token::Denomination, token::Quantity>,
}

/// Interface that can be called from other modules.
pub trait API {
    /// Transfer an amount from one account to the other.
    fn transfer<C: Context>(
        ctx: &mut C,
        from: Address,
        to: Address,
        amount: &token::BaseUnits,
    ) -> Result<(), Error>;

    /// Mint new tokens, increasing the total supply.
    fn mint<C: Context>(ctx: &mut C, to: Address, amount: &token::BaseUnits) -> Result<(), Error>;

    /// Burn existing tokens, decreasing the total supply.
    fn burn<C: Context>(ctx: &mut C, from: Address, amount: &token::BaseUnits)
        -> Result<(), Error>;

    /// Fetch an account's current nonce.
    fn get_nonce<S: storage::Store>(state: S, address: Address) -> Result<u64, Error>;

    /// Fetch an account's current balances.
    fn get_balances<S: storage::Store>(
        state: S,
        address: Address,
    ) -> Result<types::AccountBalances, Error>;
}

/// State schema constants.
pub mod state {
    /// Map of account addresses to account metadata.
    pub const ACCOUNTS: &[u8] = &[0x01];
    /// Map of account addresses to map of denominations to balances.
    pub const BALANCES: &[u8] = &[0x02];
    /// Map of total supplies (per denomination).
    pub const TOTAL_SUPPLY: &[u8] = &[0x03];
}

pub struct Module;

/// Module's address that has the common pool.
pub static ADDRESS_COMMON_POOL: Lazy<Address> =
    Lazy::new(|| Address::from_module(MODULE_NAME, "common-pool"));
/// Module's address that has the fee accumulator.
pub static ADDRESS_FEE_ACCUMULATOR: Lazy<Address> =
    Lazy::new(|| Address::from_module(MODULE_NAME, "fee-accumulator"));

impl Module {
    /// Add given amount of tokens to the specified account's balance.
    fn add_amount<S: storage::Store>(
        state: S,
        addr: Address,
        amount: &token::BaseUnits,
    ) -> Result<(), Error> {
        let store = storage::PrefixStore::new(state, &MODULE_NAME);
        let balances = storage::PrefixStore::new(store, &state::BALANCES);
        let mut account = storage::TypedStore::new(storage::PrefixStore::new(balances, &addr));
        let mut value: token::Quantity = account.get(amount.denomination()).unwrap_or_default();
        value += amount.amount();

        account.insert(amount.denomination(), &value);
        Ok(())
    }

    /// Subtract given amount of tokens from the specified account's balance.
    fn sub_amount<S: storage::Store>(
        state: S,
        addr: Address,
        amount: &token::BaseUnits,
    ) -> Result<(), Error> {
        let store = storage::PrefixStore::new(state, &MODULE_NAME);
        let balances = storage::PrefixStore::new(store, &state::BALANCES);
        let mut account = storage::TypedStore::new(storage::PrefixStore::new(balances, &addr));
        let mut value: token::Quantity = account.get(amount.denomination()).unwrap_or_default();

        value = value
            .checked_sub(&amount.amount())
            .ok_or(Error::InsufficientBalance)?;
        account.insert(amount.denomination(), &value);
        Ok(())
    }

    /// Increment the total supply for the given amount.
    fn inc_total_supply<S: storage::Store>(
        state: S,
        amount: &token::BaseUnits,
    ) -> Result<(), Error> {
        let store = storage::PrefixStore::new(state, &MODULE_NAME);
        let mut total_supplies =
            storage::TypedStore::new(storage::PrefixStore::new(store, &state::TOTAL_SUPPLY));
        let mut total_supply: token::Quantity = total_supplies
            .get(amount.denomination())
            .unwrap_or_default();
        total_supply += amount.amount();
        total_supplies.insert(amount.denomination(), &total_supply);
        Ok(())
    }

    /// Decrement the total supply for the given amount.
    fn dec_total_supply<S: storage::Store>(
        state: S,
        amount: &token::BaseUnits,
    ) -> Result<(), Error> {
        let store = storage::PrefixStore::new(state, &MODULE_NAME);
        let mut total_supplies =
            storage::TypedStore::new(storage::PrefixStore::new(store, &state::TOTAL_SUPPLY));
        let mut total_supply: token::Quantity = total_supplies
            .get(amount.denomination())
            .unwrap_or_default();
        total_supply = total_supply
            .checked_sub(&amount.amount())
            .ok_or(Error::InsufficientBalance)?;
        total_supplies.insert(amount.denomination(), &total_supply);
        Ok(())
    }
}

impl API for Module {
    fn transfer<C: Context>(
        ctx: &mut C,
        from: Address,
        to: Address,
        amount: &token::BaseUnits,
    ) -> Result<(), Error> {
        if ctx.is_check_only() {
            return Ok(());
        }

        // Subtract from source account.
        Self::sub_amount(ctx.runtime_state(), from, amount)?;
        // Add to destination account.
        Self::add_amount(ctx.runtime_state(), to, amount)?;

        // Emit a transfer event.
        ctx.emit_event(Event::Transfer {
            from,
            to,
            amount: amount.clone(),
        });

        Ok(())
    }

    fn mint<C: Context>(ctx: &mut C, to: Address, amount: &token::BaseUnits) -> Result<(), Error> {
        // Add to destination account.
        Self::add_amount(ctx.runtime_state(), to, amount)?;

        // Increase total supply.
        Self::inc_total_supply(ctx.runtime_state(), amount)?;

        Ok(())
    }

    fn burn<C: Context>(
        ctx: &mut C,
        from: Address,
        amount: &token::BaseUnits,
    ) -> Result<(), Error> {
        // Remove from target account.
        Self::sub_amount(ctx.runtime_state(), from, amount)?;

        // Decrease total supply.
        Self::dec_total_supply(ctx.runtime_state(), amount)
            .expect("target account had enough balance so total supply should not underflow");

        Ok(())
    }

    fn get_nonce<S: storage::Store>(state: S, address: Address) -> Result<u64, Error> {
        let store = storage::PrefixStore::new(state, &MODULE_NAME);
        let accounts = storage::TypedStore::new(storage::PrefixStore::new(store, &state::ACCOUNTS));
        let account: types::Account = accounts.get(&address).unwrap_or_default();
        Ok(account.nonce)
    }

    fn get_balances<S: storage::Store>(
        state: S,
        address: Address,
    ) -> Result<types::AccountBalances, Error> {
        let store = storage::PrefixStore::new(state, &MODULE_NAME);
        let balances = storage::PrefixStore::new(store, &state::BALANCES);
        let account = storage::TypedStore::new(storage::PrefixStore::new(balances, &address));

        Ok(types::AccountBalances {
            balances: account.iter().collect(),
        })
    }
}

impl Module {
    fn tx_transfer<C: Context>(ctx: &mut C, body: types::Transfer) -> Result<(), Error> {
        let params = Self::params(ctx.runtime_state());

        // Reject transfers when they are disabled.
        if params.transfers_disabled {
            return Err(Error::Forbidden);
        }

        Core::use_gas(ctx, params.gas_costs.tx_transfer)?;

        Self::transfer(
            ctx,
            ctx.tx_caller_address().expect("transaction context"),
            body.to,
            &body.amount,
        )?;

        Ok(())
    }

    fn query_nonce<C: Context>(ctx: &mut C, args: types::NonceQuery) -> Result<u64, Error> {
        Self::get_nonce(ctx.runtime_state(), args.address)
    }

    fn query_balances<C: Context>(
        ctx: &mut C,
        args: types::BalancesQuery,
    ) -> Result<types::AccountBalances, Error> {
        Self::get_balances(ctx.runtime_state(), args.address)
    }
}

<<<<<<< HEAD
impl Module {
    fn _callable_transfer_handler(
        _mi: &CallableMethodInfo,
        ctx: &mut TxContext<'_, '_>,
        body: cbor::Value,
    ) -> CallResult {
        let result = || -> Result<cbor::Value, Error> {
            let args = cbor::from_value(body).map_err(|_| Error::InvalidArgument)?;
            Ok(cbor::to_value(&Self::tx_transfer(ctx, args)?))
        }();
        match result {
            Ok(value) => CallResult::Ok(value),
            Err(err) => err.to_call_result(),
        }
    }

    fn _query_nonce_handler<R: runtime::Runtime>(
        _mi: &QueryMethodInfo<R>,
        ctx: &mut DispatchContext<'_>,
        _dispatcher: &dispatcher::Dispatcher<R>,
        args: cbor::Value,
    ) -> Result<cbor::Value, error::RuntimeError> {
        let args = cbor::from_value(args).map_err(|_| Error::InvalidArgument)?;
        Ok(cbor::to_value(&Self::query_nonce(ctx, args)?))
    }

    fn _query_balances_handler<R: runtime::Runtime>(
        _mi: &QueryMethodInfo<R>,
        ctx: &mut DispatchContext<'_>,
        _dispatcher: &dispatcher::Dispatcher<R>,
        args: cbor::Value,
    ) -> Result<cbor::Value, error::RuntimeError> {
        let args = cbor::from_value(args).map_err(|_| Error::InvalidArgument)?;
        Ok(cbor::to_value(&Self::query_balances(ctx, args)?))
    }
}

=======
>>>>>>> 5214e5da
impl module::Module for Module {
    const NAME: &'static str = MODULE_NAME;
    type Error = Error;
    type Event = Event;
    type Parameters = Parameters;
}

<<<<<<< HEAD
impl module::MessageHookRegistrationHandler for Module {}

impl module::MethodRegistrationHandler for Module {
    fn register_methods<R: runtime::Runtime>(methods: &mut module::MethodRegistry<R>) {
        // Callable methods.
        methods.register_callable(module::CallableMethodInfo {
            name: "accounts.Transfer",
            handler: Self::_callable_transfer_handler,
        });
=======
impl module::MethodHandler for Module {
    fn dispatch_call<C: Context>(
        ctx: &mut C,
        method: &str,
        body: cbor::Value,
    ) -> module::DispatchResult<cbor::Value, CallResult> {
        match method {
            "accounts.Transfer" => {
                let result = || -> Result<cbor::Value, Error> {
                    let args = cbor::from_value(body).map_err(|_| Error::InvalidArgument)?;
                    Ok(cbor::to_value(&Self::tx_transfer(ctx, args)?))
                }();
                match result {
                    Ok(value) => module::DispatchResult::Handled(CallResult::Ok(value)),
                    Err(err) => module::DispatchResult::Handled(err.to_call_result()),
                }
            }
            _ => module::DispatchResult::Unhandled(body),
        }
    }
>>>>>>> 5214e5da

    fn dispatch_query<C: Context>(
        ctx: &mut C,
        method: &str,
        args: cbor::Value,
    ) -> module::DispatchResult<cbor::Value, Result<cbor::Value, error::RuntimeError>> {
        match method {
            "accounts.Nonce" => module::DispatchResult::Handled((|| {
                let args = cbor::from_value(args).map_err(|_| Error::InvalidArgument)?;
                Ok(cbor::to_value(&Self::query_nonce(ctx, args)?))
            })()),
            "accounts.Balances" => module::DispatchResult::Handled((|| {
                let args = cbor::from_value(args).map_err(|_| Error::InvalidArgument)?;
                Ok(cbor::to_value(&Self::query_balances(ctx, args)?))
            })()),
            _ => module::DispatchResult::Unhandled(args),
        }
    }
}

impl Module {
    /// Initialize state from genesis.
    fn init<C: Context>(ctx: &mut C, genesis: &Genesis) {
        // Create accounts.
        let mut store = storage::PrefixStore::new(ctx.runtime_state(), &MODULE_NAME);
        let mut accounts =
            storage::TypedStore::new(storage::PrefixStore::new(&mut store, &state::ACCOUNTS));
        for (address, account) in genesis.accounts.iter() {
            accounts.insert(address, account);
        }

        // Create balances.
        let mut balances = storage::PrefixStore::new(&mut store, &state::BALANCES);
        let mut computed_total_supply: BTreeMap<token::Denomination, token::Quantity> =
            BTreeMap::new();
        for (address, denominations) in genesis.balances.iter() {
            let mut account =
                storage::TypedStore::new(storage::PrefixStore::new(&mut balances, &address));
            for (denomination, value) in denominations {
                account.insert(denomination, value);

                // Update computed total supply.
                computed_total_supply
                    .entry(denomination.clone())
                    .and_modify(|v| *v += value)
                    .or_insert_with(|| value.clone());
            }
        }

        // Validate and set total supply.
        let mut total_supplies =
            storage::TypedStore::new(storage::PrefixStore::new(&mut store, &state::TOTAL_SUPPLY));
        for (denomination, total_supply) in genesis.total_supplies.iter() {
            let computed = computed_total_supply
                .remove(denomination)
                .expect("unexpected total supply");
            if &computed != total_supply {
                panic!(
                    "unexpected total supply (expected: {} got: {})",
                    total_supply, computed
                );
            }

            total_supplies.insert(denomination, total_supply);
        }
        for (denomination, total_supply) in computed_total_supply.iter() {
            panic!(
                "missing expected total supply: {} {}",
                total_supply, denomination
            );
        }

        // Set genesis parameters.
        Self::set_params(ctx.runtime_state(), &genesis.parameters);
    }

    /// Migrate state from a previous version.
    fn migrate<C: Context>(_ctx: &mut C, _from: u32) -> bool {
        // No migrations currently supported.
        false
    }
}

impl module::MigrationHandler for Module {
    type Genesis = Genesis;

    fn init_or_migrate<C: Context>(
        ctx: &mut C,
        meta: &mut modules::core::types::Metadata,
        genesis: &Self::Genesis,
    ) -> bool {
        let version = meta.versions.get(Self::NAME).copied().unwrap_or_default();
        if version == 0 {
            // Initialize state from genesis.
            Self::init(ctx, genesis);
            meta.versions.insert(Self::NAME.to_owned(), Self::VERSION);
            return true;
        }

        // Perform migration.
        Self::migrate(ctx, version)
    }
}

/// A fee accumulator that stores fees from all transactions in a block.
#[derive(Default)]
struct FeeAccumulator {
    total_fees: BTreeMap<token::Denomination, token::Quantity>,
}

impl FeeAccumulator {
    /// Add given fee to the accumulator.
    fn add(&mut self, fee: &token::BaseUnits) {
        let current = self
            .total_fees
            .entry(fee.denomination().clone())
            .or_default();
        *current += fee.amount();
    }
}

/// Context key for the fee accumulator.
const CONTEXT_KEY_FEE_ACCUMULATOR: &str = "accounts.FeeAccumulator";

impl module::AuthHandler for Module {
    fn authenticate_tx<C: Context>(
        ctx: &mut C,
        tx: &Transaction,
    ) -> Result<(), modules::core::Error> {
        // Fetch information about each signer.
        let mut store = storage::PrefixStore::new(ctx.runtime_state(), &MODULE_NAME);
        let mut accounts =
            storage::TypedStore::new(storage::PrefixStore::new(&mut store, &state::ACCOUNTS));
        let mut payee = None;
        for si in tx.auth_info.signer_info.iter() {
            let address = si.address_spec.address();
            let mut account: types::Account = accounts.get(&address).unwrap_or_default();
            if account.nonce != si.nonce {
                return Err(modules::core::Error::InvalidNonce);
            }

            // First signer pays for the fees.
            if payee.is_none() {
                payee = Some(address);
            }

            // Update nonce.
            // TODO: Could support an option to defer this.
            account.nonce += 1;
            accounts.insert(&address, &account);
        }

        // Charge the specified amount of fees.
        if !tx.auth_info.fee.amount.amount().is_zero() {
            let payee = payee.expect("at least one signer is always present");

            Self::sub_amount(ctx.runtime_state(), payee, &tx.auth_info.fee.amount)
                .map_err(|_| modules::core::Error::InsufficientFeeBalance)?;

            ctx.value::<FeeAccumulator>(CONTEXT_KEY_FEE_ACCUMULATOR)
                .add(&tx.auth_info.fee.amount);

            // TODO: Emit event that fee has been paid.
        }
        Ok(())
    }
}

impl module::BlockHandler for Module {
    fn end_block<C: Context>(ctx: &mut C) {
        // Determine the fees that are available for disbursement from the last block.
        let mut previous_fees = Self::get_balances(ctx.runtime_state(), *ADDRESS_FEE_ACCUMULATOR)
            .expect("get_balances must succeed")
            .balances;

        // Disburse transaction fees to entities controlling all the good nodes in the committee.
        let addrs: Vec<Address> = ctx
            .runtime_round_results()
            .good_compute_entities
            .iter()
            .map(|pk| Address::from_pk(&PublicKey::Ed25519(pk.into())))
            .collect();

        if !addrs.is_empty() {
            let amounts: Vec<_> = previous_fees
                .iter()
                .filter_map(|(denom, fee)| {
                    let fee = fee
                        .checked_div(&token::Quantity::from(addrs.len() as u64))
                        .expect("addrs is non-empty");

                    // Filter out zero-fee entries to avoid needless operations.
                    if fee.is_zero() {
                        None
                    } else {
                        Some(token::BaseUnits::new(fee, denom.clone()))
                    }
                })
                .collect();

            for address in addrs {
                for amount in &amounts {
                    let remaining = previous_fees
                        .get_mut(amount.denomination())
                        .expect("designated denomination should be there");
                    *remaining = remaining
                        .checked_sub(amount.amount())
                        .expect("there should be enough to disburse");

                    Self::add_amount(ctx.runtime_state(), address, &amount)
                        .expect("add_amount must succeed for fee disbursement");
                }
            }
        }

        // Transfer remainder to a common pool account.
        for (denom, remainder) in previous_fees.into_iter() {
            Self::add_amount(
                ctx.runtime_state(),
                *ADDRESS_COMMON_POOL,
                &token::BaseUnits::new(remainder, denom),
            )
            .expect("add_amount must succeed for transfer to common pool")
        }

        // Fees for the active block should be transferred to the fee accumulator address.
        let acc = ctx.take_value::<FeeAccumulator>(CONTEXT_KEY_FEE_ACCUMULATOR);
        for (denom, amount) in acc.total_fees.into_iter() {
            Self::add_amount(
                ctx.runtime_state(),
                *ADDRESS_FEE_ACCUMULATOR,
                &token::BaseUnits::new(amount, denom),
            )
            .expect("add_amount must succeed for transfer to fee accumulator")
        }
    }
}<|MERGE_RESOLUTION|>--- conflicted
+++ resolved
@@ -11,13 +11,12 @@
 use crate::{
     context::Context,
     crypto::signature::PublicKey,
-    dispatcher,
     error::{self, Error as _},
     module,
     module::Module as _,
     modules,
     modules::core::{Module as Core, API as _},
-    runtime, storage,
+    storage,
     types::{
         address::Address,
         token,
@@ -336,46 +335,6 @@
     }
 }
 
-<<<<<<< HEAD
-impl Module {
-    fn _callable_transfer_handler(
-        _mi: &CallableMethodInfo,
-        ctx: &mut TxContext<'_, '_>,
-        body: cbor::Value,
-    ) -> CallResult {
-        let result = || -> Result<cbor::Value, Error> {
-            let args = cbor::from_value(body).map_err(|_| Error::InvalidArgument)?;
-            Ok(cbor::to_value(&Self::tx_transfer(ctx, args)?))
-        }();
-        match result {
-            Ok(value) => CallResult::Ok(value),
-            Err(err) => err.to_call_result(),
-        }
-    }
-
-    fn _query_nonce_handler<R: runtime::Runtime>(
-        _mi: &QueryMethodInfo<R>,
-        ctx: &mut DispatchContext<'_>,
-        _dispatcher: &dispatcher::Dispatcher<R>,
-        args: cbor::Value,
-    ) -> Result<cbor::Value, error::RuntimeError> {
-        let args = cbor::from_value(args).map_err(|_| Error::InvalidArgument)?;
-        Ok(cbor::to_value(&Self::query_nonce(ctx, args)?))
-    }
-
-    fn _query_balances_handler<R: runtime::Runtime>(
-        _mi: &QueryMethodInfo<R>,
-        ctx: &mut DispatchContext<'_>,
-        _dispatcher: &dispatcher::Dispatcher<R>,
-        args: cbor::Value,
-    ) -> Result<cbor::Value, error::RuntimeError> {
-        let args = cbor::from_value(args).map_err(|_| Error::InvalidArgument)?;
-        Ok(cbor::to_value(&Self::query_balances(ctx, args)?))
-    }
-}
-
-=======
->>>>>>> 5214e5da
 impl module::Module for Module {
     const NAME: &'static str = MODULE_NAME;
     type Error = Error;
@@ -383,17 +342,6 @@
     type Parameters = Parameters;
 }
 
-<<<<<<< HEAD
-impl module::MessageHookRegistrationHandler for Module {}
-
-impl module::MethodRegistrationHandler for Module {
-    fn register_methods<R: runtime::Runtime>(methods: &mut module::MethodRegistry<R>) {
-        // Callable methods.
-        methods.register_callable(module::CallableMethodInfo {
-            name: "accounts.Transfer",
-            handler: Self::_callable_transfer_handler,
-        });
-=======
 impl module::MethodHandler for Module {
     fn dispatch_call<C: Context>(
         ctx: &mut C,
@@ -414,7 +362,6 @@
             _ => module::DispatchResult::Unhandled(body),
         }
     }
->>>>>>> 5214e5da
 
     fn dispatch_query<C: Context>(
         ctx: &mut C,
