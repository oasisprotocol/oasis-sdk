//! Rewards module.
use std::convert::{Infallible, TryFrom, TryInto};

use num_traits::Zero;
use once_cell::sync::Lazy;
use serde::{Deserialize, Serialize};
use thiserror::Error;

use crate::{
    context::Context,
    core::{common::cbor, consensus::beacon},
    crypto::signature::PublicKey,
<<<<<<< HEAD
    dispatcher, error,
    module::{self, Module as _, Parameters as _, QueryMethodInfo},
    modules, runtime, storage,
=======
    error,
    module::{self, Module as _, Parameters as _},
    modules, storage,
>>>>>>> 5214e5da
    types::address::Address,
};

#[cfg(test)]
mod test;
pub mod types;

/// Unique module name.
const MODULE_NAME: &str = "rewards";

/// Errors emitted by the rewards module.
#[derive(Error, Debug, oasis_runtime_sdk_macros::Error)]
pub enum Error {
    #[error("invalid argument")]
    #[sdk_error(code = 1)]
    InvalidArgument,
}

/// Parameters for the rewards module.
#[derive(Clone, Debug, Default, Serialize, Deserialize)]
#[serde(deny_unknown_fields)]
pub struct Parameters {
    #[serde(rename = "schedule")]
    pub schedule: types::RewardSchedule,

    #[serde(rename = "participation_threshold_numerator")]
    pub participation_threshold_numerator: u64,
    #[serde(rename = "participation_threshold_denominator")]
    pub participation_threshold_denominator: u64,
}

/// Errors emitted during rewards parameter validation.
#[derive(Error, Debug)]
pub enum ParameterValidationError {
    #[error("invalid participation threshold (numerator > denominator)")]
    InvalidParticipationThreshold,

    #[error("invalid schedule")]
    InvalidSchedule(#[from] types::RewardScheduleError),
}

impl module::Parameters for Parameters {
    type Error = ParameterValidationError;

    fn validate_basic(&self) -> Result<(), Self::Error> {
        self.schedule.validate_basic()?;

        if self.participation_threshold_numerator > self.participation_threshold_denominator {
            return Err(ParameterValidationError::InvalidParticipationThreshold);
        }
        if self.participation_threshold_denominator.is_zero() {
            return Err(ParameterValidationError::InvalidParticipationThreshold);
        }

        Ok(())
    }
}

/// Genesis state for the rewards module.
#[derive(Clone, Debug, Default, Serialize, Deserialize)]
#[serde(deny_unknown_fields)]
pub struct Genesis {
    #[serde(rename = "parameters")]
    pub parameters: Parameters,
}

/// State schema constants.
pub mod state {
    /// Last epoch that we processed.
    pub const LAST_EPOCH: &[u8] = &[0x01];
    /// Map of epochs to rewards pending distribution.
    pub const REWARDS: &[u8] = &[0x02];
}

pub struct Module<Accounts: modules::accounts::API> {
    _accounts: std::marker::PhantomData<Accounts>,
}

/// Module's address that has the reward pool.
pub static ADDRESS_REWARD_POOL: Lazy<Address> =
    Lazy::new(|| Address::from_module(MODULE_NAME, "reward-pool"));

impl<Accounts: modules::accounts::API> Module<Accounts> {
    fn query_parameters<C: Context>(ctx: &mut C, _args: ()) -> Result<Parameters, Error> {
        Ok(Self::params(ctx.runtime_state()))
    }
}

<<<<<<< HEAD
impl<Accounts: modules::accounts::API> Module<Accounts> {
    fn _query_parameters_handler<R: runtime::Runtime>(
        _mi: &QueryMethodInfo<R>,
        ctx: &mut DispatchContext<'_>,
        _dispatcher: &dispatcher::Dispatcher<R>,
        args: cbor::Value,
    ) -> Result<cbor::Value, error::RuntimeError> {
        let args = cbor::from_value(args).map_err(|_| Error::InvalidArgument)?;
        Ok(cbor::to_value(&Self::query_parameters(ctx, args)?))
    }
}

=======
>>>>>>> 5214e5da
impl<Accounts: modules::accounts::API> module::Module for Module<Accounts> {
    const NAME: &'static str = MODULE_NAME;
    type Error = Infallible;
    type Event = ();
    type Parameters = Parameters;
}

<<<<<<< HEAD
impl<Accounts: modules::accounts::API> module::MessageHookRegistrationHandler for Module<Accounts> {}

impl<Accounts: modules::accounts::API> module::MethodRegistrationHandler for Module<Accounts> {
    fn register_methods<R: runtime::Runtime>(methods: &mut module::MethodRegistry<R>) {
        // Queries.
        methods.register_query(module::QueryMethodInfo {
            name: "rewards.Parameters",
            handler: Self::_query_parameters_handler,
        });
=======
impl<Accounts: modules::accounts::API> module::MethodHandler for Module<Accounts> {
    fn dispatch_query<C: Context>(
        ctx: &mut C,
        method: &str,
        args: cbor::Value,
    ) -> module::DispatchResult<cbor::Value, Result<cbor::Value, error::RuntimeError>> {
        match method {
            "rewards.Parameters" => module::DispatchResult::Handled((|| {
                let args = cbor::from_value(args).map_err(|_| Error::InvalidArgument)?;
                Ok(cbor::to_value(&Self::query_parameters(ctx, args)?))
            })()),
            _ => module::DispatchResult::Unhandled(args),
        }
>>>>>>> 5214e5da
    }
}

impl<Accounts: modules::accounts::API> Module<Accounts> {
    /// Initialize state from genesis.
    fn init<C: Context>(ctx: &mut C, genesis: &Genesis) {
        genesis
            .parameters
            .validate_basic()
            .expect("invalid genesis parameters");

        // Set genesis parameters.
        Self::set_params(ctx.runtime_state(), &genesis.parameters);
    }

    /// Migrate state from a previous version.
    fn migrate<C: Context>(_ctx: &mut C, _from: u32) -> bool {
        // No migrations currently supported.
        false
    }
}

impl<Accounts: modules::accounts::API> module::MigrationHandler for Module<Accounts> {
    type Genesis = Genesis;

    fn init_or_migrate<C: Context>(
        ctx: &mut C,
        meta: &mut modules::core::types::Metadata,
        genesis: &Self::Genesis,
    ) -> bool {
        let version = meta.versions.get(Self::NAME).copied().unwrap_or_default();
        if version == 0 {
            // Initialize state from genesis.
            Self::init(ctx, genesis);
            meta.versions.insert(Self::NAME.to_owned(), Self::VERSION);
            return true;
        }

        // Perform migration.
        Self::migrate(ctx, version)
    }
}

impl<Accounts: modules::accounts::API> module::AuthHandler for Module<Accounts> {}

impl<Accounts: modules::accounts::API> module::BlockHandler for Module<Accounts> {
    fn end_block<C: Context>(ctx: &mut C) {
        let epoch = ctx.epoch();

        // Load previous epoch.
        let mut store = storage::PrefixStore::new(ctx.runtime_state(), &MODULE_NAME);
        let mut tstore = storage::TypedStore::new(&mut store);
        let previous_epoch: beacon::EpochTime = tstore.get(&state::LAST_EPOCH).unwrap_or_default();
        tstore.insert(&state::LAST_EPOCH, &epoch);

        // Load rewards accumulator for the current epoch.
        let epochs = storage::TypedStore::new(storage::PrefixStore::new(store, &state::REWARDS));
        let mut rewards: types::EpochRewards =
            epochs.get(epoch.to_storage_key()).unwrap_or_default();

        // Reward each good entity.
        for entity_id in &ctx.runtime_round_results().good_compute_entities {
            let address = Address::from_pk(&PublicKey::Ed25519(entity_id.into()));
            rewards.pending.entry(address).or_default().increment();
        }

        // Punish each bad entity by forbidding rewards for this epoch.
        for entity_id in &ctx.runtime_round_results().bad_compute_entities {
            let address = Address::from_pk(&PublicKey::Ed25519(entity_id.into()));
            rewards.pending.entry(address).or_default().forbid();
        }

        // Disburse any rewards for previous epochs when the epoch changes.
        if epoch != previous_epoch {
            let params = Self::params(ctx.runtime_state());
            let store = storage::PrefixStore::new(ctx.runtime_state(), &MODULE_NAME);
            let mut epochs =
                storage::TypedStore::new(storage::PrefixStore::new(store, &state::REWARDS));
            let epoch_rewards: Vec<(DecodableEpochTime, types::EpochRewards)> =
                epochs.iter().collect();

            // Remove all epochs that we will process.
            for (epoch, _) in &epoch_rewards {
                epochs.remove(epoch.0.to_storage_key());
            }

            // Process accumulated rewards for previous epochs.
            'epochs: for (epoch, rewards) in epoch_rewards {
                let epoch = epoch.0;

                // Fetch reward schedule for the given epoch.
                let reward = params.schedule.for_epoch(epoch);
                if reward.amount().is_zero() {
                    continue;
                }

                // Disburse rewards.
                for address in rewards.for_disbursement(
                    params.participation_threshold_numerator,
                    params.participation_threshold_denominator,
                ) {
                    match Accounts::transfer(ctx, *ADDRESS_REWARD_POOL, address, &reward) {
                        Ok(_) => {}
                        Err(modules::accounts::Error::InsufficientBalance) => {
                            // Since rewards are the same for the whole epoch, if there is not
                            // enough in the pool, just continue with the next epoch which may
                            // specify a lower amount or a different denomination.
                            continue 'epochs;
                        }
                        Err(err) => panic!("failed to disburse rewards: {:?}", err),
                    }
                }
            }
        }

        // Update rewards for current epoch.
        let store = storage::PrefixStore::new(ctx.runtime_state(), &MODULE_NAME);
        let mut epochs =
            storage::TypedStore::new(storage::PrefixStore::new(store, &state::REWARDS));
        epochs.insert(epoch.to_storage_key(), &rewards);
    }
}

/// A trait that exists solely to convert `beacon::EpochTime` to bytes for use as a storage key.
trait ToStorageKey {
    fn to_storage_key(&self) -> [u8; 8];
}

impl ToStorageKey for beacon::EpochTime {
    fn to_storage_key(&self) -> [u8; 8] {
        self.to_be_bytes()
    }
}

/// A struct that exists solely to decode `beacon::EpochTime` previously encoded via `ToStorageKey`.
struct DecodableEpochTime(beacon::EpochTime);

impl TryFrom<&[u8]> for DecodableEpochTime {
    type Error = std::array::TryFromSliceError;

    fn try_from(value: &[u8]) -> Result<Self, Self::Error> {
        Ok(DecodableEpochTime(beacon::EpochTime::from_be_bytes(
            value.try_into()?,
        )))
    }
}<|MERGE_RESOLUTION|>--- conflicted
+++ resolved
@@ -10,15 +10,9 @@
     context::Context,
     core::{common::cbor, consensus::beacon},
     crypto::signature::PublicKey,
-<<<<<<< HEAD
-    dispatcher, error,
-    module::{self, Module as _, Parameters as _, QueryMethodInfo},
-    modules, runtime, storage,
-=======
     error,
     module::{self, Module as _, Parameters as _},
     modules, storage,
->>>>>>> 5214e5da
     types::address::Address,
 };
 
@@ -107,21 +101,6 @@
     }
 }
 
-<<<<<<< HEAD
-impl<Accounts: modules::accounts::API> Module<Accounts> {
-    fn _query_parameters_handler<R: runtime::Runtime>(
-        _mi: &QueryMethodInfo<R>,
-        ctx: &mut DispatchContext<'_>,
-        _dispatcher: &dispatcher::Dispatcher<R>,
-        args: cbor::Value,
-    ) -> Result<cbor::Value, error::RuntimeError> {
-        let args = cbor::from_value(args).map_err(|_| Error::InvalidArgument)?;
-        Ok(cbor::to_value(&Self::query_parameters(ctx, args)?))
-    }
-}
-
-=======
->>>>>>> 5214e5da
 impl<Accounts: modules::accounts::API> module::Module for Module<Accounts> {
     const NAME: &'static str = MODULE_NAME;
     type Error = Infallible;
@@ -129,17 +108,6 @@
     type Parameters = Parameters;
 }
 
-<<<<<<< HEAD
-impl<Accounts: modules::accounts::API> module::MessageHookRegistrationHandler for Module<Accounts> {}
-
-impl<Accounts: modules::accounts::API> module::MethodRegistrationHandler for Module<Accounts> {
-    fn register_methods<R: runtime::Runtime>(methods: &mut module::MethodRegistry<R>) {
-        // Queries.
-        methods.register_query(module::QueryMethodInfo {
-            name: "rewards.Parameters",
-            handler: Self::_query_parameters_handler,
-        });
-=======
 impl<Accounts: modules::accounts::API> module::MethodHandler for Module<Accounts> {
     fn dispatch_query<C: Context>(
         ctx: &mut C,
@@ -153,7 +121,6 @@
             })()),
             _ => module::DispatchResult::Unhandled(args),
         }
->>>>>>> 5214e5da
     }
 }
 
