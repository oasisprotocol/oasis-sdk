//! Core definitions module.
use serde::{Deserialize, Serialize};
use thiserror::Error;

use crate::{
<<<<<<< HEAD
    context::Context,
    core::common::cbor,
=======
    context::{Context, TxContext},
>>>>>>> cb2b4b32
    dispatcher, error,
    module::{self, Module as _},
    types::transaction::{self, AddressSpec, AuthProof, Call, UnverifiedTransaction},
};

#[cfg(test)]
mod test;
pub mod types;

/// Unique module name.
pub const MODULE_NAME: &str = "core";

/// Errors emitted by the core module.
#[derive(Error, Debug, PartialEq, oasis_runtime_sdk_macros::Error)]
pub enum Error {
    #[error("malformed transaction")]
    #[sdk_error(code = 1)]
    MalformedTransaction,

    #[error("invalid transaction: {0}")]
    #[sdk_error(code = 2)]
    InvalidTransaction(#[from] transaction::Error),

    #[error("invalid method")]
    #[sdk_error(code = 3)]
    InvalidMethod,

    #[error("invalid nonce")]
    #[sdk_error(code = 4)]
    InvalidNonce,

    #[error("insufficient balance to pay fees")]
    #[sdk_error(code = 5)]
    InsufficientFeeBalance,

    #[error("out of message slots")]
    #[sdk_error(code = 6)]
    OutOfMessageSlots,

    #[error("message handler not invoked")]
    #[sdk_error(code = 8)]
    MessageHandlerNotInvoked,

    #[error("missing message handler")]
    #[sdk_error(code = 9)]
    MessageHandlerMissing(u32),

    #[error("invalid argument")]
    #[sdk_error(code = 10)]
    InvalidArgument,

    #[error("gas overflow")]
    #[sdk_error(code = 11)]
    GasOverflow,

    #[error("out of gas")]
    #[sdk_error(code = 12)]
    OutOfGas,

    #[error("batch gas overflow")]
    #[sdk_error(code = 13)]
    BatchGasOverflow,

    #[error("batch out of gas")]
    #[sdk_error(code = 14)]
    BatchOutOfGas,

    #[error("too many authentication slots")]
    #[sdk_error(code = 15)]
    TooManyAuth,

    #[error("multisig too many signers")]
    #[sdk_error(code = 16)]
    MultisigTooManySigners,
}

/// Gas costs.
#[derive(Clone, Debug, Default, Serialize, Deserialize)]
#[serde(deny_unknown_fields)]
pub struct GasCosts {
    #[serde(rename = "auth_signature")]
    pub auth_signature: u64,
    #[serde(rename = "auth_multisig_signer")]
    pub auth_multisig_signer: u64,
}

/// Parameters for the core module.
#[derive(Clone, Debug, Default, Serialize, Deserialize)]
#[serde(deny_unknown_fields)]
pub struct Parameters {
    #[serde(rename = "max_batch_gas")]
    pub max_batch_gas: u64,
    #[serde(rename = "max_tx_signers")]
    pub max_tx_signers: u32,
    #[serde(rename = "max_multisig_signers")]
    pub max_multisig_signers: u32,
    #[serde(rename = "gas_costs")]
    pub gas_costs: GasCosts,
}

impl module::Parameters for Parameters {
    type Error = std::convert::Infallible;
}

pub trait API {
    /// Attempt to use gas. If the gas specified would cause either total used to exceed
    /// its limit, fails with Error::OutOfGas or Error::BatchOutOfGas, and neither gas usage is
    /// increased.
    fn use_batch_gas<C: Context>(ctx: &mut C, gas: u64) -> Result<(), Error>;

    /// Attempt to use gas. If the gas specified would cause either total used to exceed
    /// its limit, fails with Error::OutOfGas or Error::BatchOutOfGas, and neither gas usage is
    /// increased.
    fn use_tx_gas<C: TxContext>(ctx: &mut C, gas: u64) -> Result<(), Error>;
}

/// Genesis state for the accounts module.
#[derive(Clone, Debug, Default, Serialize, Deserialize)]
#[serde(deny_unknown_fields)]
pub struct Genesis {
    #[serde(rename = "parameters")]
    pub parameters: Parameters,
}

/// State schema constants.
pub mod state {
    /// Runtime metadata.
    pub const METADATA: &[u8] = &[0x01];
    /// Map of message idx to message handlers for messages emitted in previous round.
    pub const MESSAGE_HANDLERS: &[u8] = &[0x02];
}

pub struct Module;

const CONTEXT_KEY_GAS_USED: &str = "core.GasUsed";

impl Module {
    /// Initialize state from genesis.
    fn init<C: Context>(ctx: &mut C, genesis: &Genesis) {
        // Set genesis parameters.
        Self::set_params(ctx.runtime_state(), &genesis.parameters);
    }

    /// Migrate state from a previous version.
    fn migrate<C: Context>(_ctx: &mut C, _from: u32) -> bool {
        // No migrations currently supported.
        false
    }
}

impl API for Module {
    fn use_batch_gas<C: Context>(ctx: &mut C, gas: u64) -> Result<(), Error> {
        let batch_gas_limit = Self::params(ctx.runtime_state()).max_batch_gas;
        let batch_gas_used = ctx.value::<u64>(CONTEXT_KEY_GAS_USED).or_default();
        let batch_new_gas_used = batch_gas_used
            .checked_add(gas)
            .ok_or(Error::BatchGasOverflow)?;
        if batch_new_gas_used > batch_gas_limit {
            println!("batch gas limit: {:?}", batch_gas_limit);
            return Err(Error::BatchOutOfGas);
        }

        ctx.value::<u64>(CONTEXT_KEY_GAS_USED)
            .set(batch_new_gas_used);

        Ok(())
    }

    fn use_tx_gas<C: TxContext>(ctx: &mut C, gas: u64) -> Result<(), Error> {
        let gas_limit = ctx.tx_auth_info().fee.gas;
        let gas_used = ctx.tx_value::<u64>(CONTEXT_KEY_GAS_USED).or_default();
        let new_gas_used = {
            let sum = gas_used.checked_add(gas).ok_or(Error::GasOverflow)?;
            if sum > gas_limit {
                return Err(Error::OutOfGas);
            }
            sum
        };

        Self::use_batch_gas(ctx, gas)?;

        *ctx.tx_value::<u64>(CONTEXT_KEY_GAS_USED).or_default() = new_gas_used;

        Ok(())
    }
}

impl Module {
    /// Run a transaction in simulation and return how much gas it uses. This looks up the method
    /// in the context's method registry. Transactions that fail still use gas, and this query will
    /// estimate that and return successfully, so do not use this query to see if a transaction will
    /// succeed. Failure due to OutOfGas are included, so it's best to set the query argument
    /// transaction's gas to something high.
    fn query_estimate_gas<C: Context>(
        ctx: &mut C,
        args: transaction::Transaction,
    ) -> Result<u64, Error> {
<<<<<<< HEAD
        ctx.with_simulation(|mut sim_ctx| {
            sim_ctx.with_tx(args, |mut tx_ctx, call| {
                let _ = dispatcher::Dispatcher::<C::Runtime>::dispatch_tx_call(&mut tx_ctx, call);
                // Warning: we don't report success or failure. If the call fails, we still report
                // how much gas it uses while it fails.
                Ok(*tx_ctx.value::<u64>(CONTEXT_KEY_GAS_USED))
            })
=======
        ctx.with_simulation(|mut ctx| {
            let _ = dispatcher::Dispatcher::<C::Runtime>::dispatch_tx(&mut ctx, args);
            // Warning: we don't report success or failure. If the call fails, we still report
            // how much gas it uses while it fails.
            Ok(*ctx.value::<u64>(CONTEXT_KEY_GAS_USED).or_default())
>>>>>>> cb2b4b32
        })
    }
}

impl module::Module for Module {
    const NAME: &'static str = MODULE_NAME;
    type Error = Error;
    type Event = ();
    type Parameters = Parameters;
}

impl module::AuthHandler for Module {
    fn approve_unverified_tx<C: Context>(
        ctx: &mut C,
        utx: &UnverifiedTransaction,
    ) -> Result<(), Error> {
        let params = Self::params(ctx.runtime_state());
        if utx.1.len() > params.max_tx_signers as usize {
            return Err(Error::TooManyAuth);
        }
        for auth_proof in &utx.1 {
            if let AuthProof::Multisig(config) = auth_proof {
                if config.len() > params.max_multisig_signers as usize {
                    return Err(Error::MultisigTooManySigners);
                }
            }
        }
        Ok(())
    }

    fn before_handle_call<C: Context>(ctx: &mut C, _call: &Call) -> Result<(), Error> {
        let mut num_signature: u64 = 0;
        let mut num_multisig_signer: u64 = 0;
        for si in &ctx.tx_auth_info().unwrap().signer_info {
            match &si.address_spec {
                AddressSpec::Signature(_) => {
                    num_signature = num_signature.checked_add(1).ok_or(Error::GasOverflow)?;
                }
                AddressSpec::Multisig(config) => {
                    num_multisig_signer = num_multisig_signer
                        .checked_add(config.signers.len() as u64)
                        .ok_or(Error::GasOverflow)?;
                }
            }
        }
        let params = Self::params(ctx.runtime_state());
        let total = num_signature
            .checked_mul(params.gas_costs.auth_signature)
            .ok_or(Error::GasOverflow)?
            .checked_add(
                num_multisig_signer
                    .checked_mul(params.gas_costs.auth_multisig_signer)
                    .ok_or(Error::GasOverflow)?,
            )
            .ok_or(Error::GasOverflow)?;
        Self::use_gas(ctx, total)?;
        Ok(())
    }
}

impl module::MigrationHandler for Module {
    type Genesis = Genesis;

    fn init_or_migrate<C: Context>(
        ctx: &mut C,
        meta: &mut types::Metadata,
        genesis: &Self::Genesis,
    ) -> bool {
        let version = meta.versions.get(Self::NAME).copied().unwrap_or_default();
        if version == 0 {
            // Initialize state from genesis.
            Self::init(ctx, genesis);
            meta.versions.insert(Self::NAME.to_owned(), Self::VERSION);
            return true;
        }

        // Perform migration.
        Self::migrate(ctx, version)
    }
}

impl module::MethodHandler for Module {
    fn dispatch_query<C: Context>(
        ctx: &mut C,
        method: &str,
        args: cbor::Value,
    ) -> module::DispatchResult<cbor::Value, Result<cbor::Value, error::RuntimeError>> {
        match method {
            "core.EstimateGas" => module::DispatchResult::Handled((|| {
                let args = cbor::from_value(args).map_err(|_| Error::InvalidArgument)?;
                Ok(cbor::to_value(&Self::query_estimate_gas(ctx, args)?))
            })()),
            _ => module::DispatchResult::Unhandled(args),
        }
    }
}

impl module::BlockHandler for Module {}<|MERGE_RESOLUTION|>--- conflicted
+++ resolved
@@ -3,15 +3,12 @@
 use thiserror::Error;
 
 use crate::{
-<<<<<<< HEAD
-    context::Context,
+    context::{Context, TxContext},
     core::common::cbor,
-=======
-    context::{Context, TxContext},
->>>>>>> cb2b4b32
     dispatcher, error,
     module::{self, Module as _},
     types::transaction::{self, AddressSpec, AuthProof, Call, UnverifiedTransaction},
+    BatchContext,
 };
 
 #[cfg(test)]
@@ -206,21 +203,13 @@
         ctx: &mut C,
         args: transaction::Transaction,
     ) -> Result<u64, Error> {
-<<<<<<< HEAD
         ctx.with_simulation(|mut sim_ctx| {
             sim_ctx.with_tx(args, |mut tx_ctx, call| {
                 let _ = dispatcher::Dispatcher::<C::Runtime>::dispatch_tx_call(&mut tx_ctx, call);
                 // Warning: we don't report success or failure. If the call fails, we still report
                 // how much gas it uses while it fails.
-                Ok(*tx_ctx.value::<u64>(CONTEXT_KEY_GAS_USED))
+                Ok(*tx_ctx.value::<u64>(CONTEXT_KEY_GAS_USED).or_default())
             })
-=======
-        ctx.with_simulation(|mut ctx| {
-            let _ = dispatcher::Dispatcher::<C::Runtime>::dispatch_tx(&mut ctx, args);
-            // Warning: we don't report success or failure. If the call fails, we still report
-            // how much gas it uses while it fails.
-            Ok(*ctx.value::<u64>(CONTEXT_KEY_GAS_USED).or_default())
->>>>>>> cb2b4b32
         })
     }
 }
@@ -251,10 +240,10 @@
         Ok(())
     }
 
-    fn before_handle_call<C: Context>(ctx: &mut C, _call: &Call) -> Result<(), Error> {
+    fn before_handle_call<C: TxContext>(ctx: &mut C, _call: &Call) -> Result<(), Error> {
         let mut num_signature: u64 = 0;
         let mut num_multisig_signer: u64 = 0;
-        for si in &ctx.tx_auth_info().unwrap().signer_info {
+        for si in &ctx.tx_auth_info().signer_info {
             match &si.address_spec {
                 AddressSpec::Signature(_) => {
                     num_signature = num_signature.checked_add(1).ok_or(Error::GasOverflow)?;
@@ -276,7 +265,7 @@
                     .ok_or(Error::GasOverflow)?,
             )
             .ok_or(Error::GasOverflow)?;
-        Self::use_gas(ctx, total)?;
+        Self::use_tx_gas(ctx, total)?;
         Ok(())
     }
 }
