--- conflicted
+++ resolved
@@ -1,26 +1,15 @@
-<<<<<<< HEAD
-use oasis_core_runtime::common::{cbor, version};
-
-use crate::{
-    context,
-    context::Context,
-    crypto::multisig,
-    dispatcher, module,
-    module::{AuthHandler as _, Module as _},
-    runtime,
-=======
 use crate::{
     context::{Context, Mode},
     core::common::{cbor, version::Version},
+    crypto::multisig,
     module,
     module::{AuthHandler as _, Module as _},
     runtime::Runtime,
->>>>>>> 5214e5da
     testing::{keys, mock},
     types::{token, transaction},
 };
 
-use super::{GasCosts, Genesis, Module as Core, Parameters, API as _};
+use super::{Module as Core, API as _};
 
 #[test]
 fn test_use_gas() {
@@ -75,39 +64,11 @@
     Core::use_gas(&mut ctx, 1).expect_err("batch gas should accumulate outside tx");
 }
 
-<<<<<<< HEAD
-const AUTH_SIGNATURE_GAS: u64 = 1;
-const AUTH_MULTISIG_GAS: u64 = 10;
-const CALL_GAS: u64 = 100;
-
-struct Runtime1;
-
-impl runtime::Runtime for Runtime1 {
-    const VERSION: version::Version = version::Version {
-        major: 1,
-        minor: 0,
-        patch: 0,
-    };
-    type Modules = (Core,);
-
-    fn genesis_state() -> (Genesis,) {
-        (Genesis {
-            parameters: Parameters {
-                max_batch_gas: u64::MAX,
-                max_tx_signers: 8,
-                max_multisig_signers: 8,
-                gas_costs: GasCosts {
-                    auth_signature: AUTH_SIGNATURE_GAS,
-                    auth_multisig_signer: AUTH_MULTISIG_GAS,
-                },
-            },
-        },)
-=======
 // Module that implements the gas waster method.
 struct GasWasterModule;
 
 impl GasWasterModule {
-    const MAX_GAS: u64 = 100;
+    const CALL_GAS: u64 = 100;
     const METHOD_WASTE_GAS: &'static str = "test.WasteGas";
 }
 
@@ -126,7 +87,7 @@
     ) -> module::DispatchResult<cbor::Value, transaction::CallResult> {
         match method {
             Self::METHOD_WASTE_GAS => {
-                Core::use_gas(ctx, Self::MAX_GAS).expect("use_gas should succeed");
+                Core::use_gas(ctx, Self::CALL_GAS).expect("use_gas should succeed");
                 module::DispatchResult::Handled(transaction::CallResult::Ok(cbor::Value::Null))
             }
             _ => module::DispatchResult::Unhandled(body),
@@ -142,6 +103,11 @@
 
 // Runtime that knows how to waste gas.
 struct GasWasterRuntime;
+
+impl GasWasterRuntime {
+    const AUTH_SIGNATURE_GAS: u64 = 1;
+    const AUTH_MULTISIG_GAS: u64 = 10;
+}
 
 impl Runtime for GasWasterRuntime {
     const VERSION: Version = Version::new(0, 0, 0);
@@ -155,39 +121,23 @@
                     max_batch_gas: u64::MAX,
                     max_tx_signers: 8,
                     max_multisig_signers: 8,
+                    gas_costs: super::GasCosts {
+                        auth_signature: Self::AUTH_SIGNATURE_GAS,
+                        auth_multisig_signer: Self::AUTH_MULTISIG_GAS,
+                    },
                 },
             },
             (),
         )
->>>>>>> 5214e5da
     }
 }
 
 #[test]
 fn test_query_estimate_gas() {
-<<<<<<< HEAD
-    const METHOD_WASTE_GAS: &str = "test.WasteGas";
-    let mut methods = module::MethodRegistry::new();
-    methods.register_callable(module::CallableMethodInfo {
-        name: METHOD_WASTE_GAS,
-        handler: |_mi, ctx, _args| {
-            Core::use_gas(ctx, CALL_GAS).expect("use_gas should succeed");
-            transaction::CallResult::Ok(cbor::Value::Null)
-        },
-    });
-    let consensus_message_handlers = module::MessageHandlerRegistry::new();
-    let dispatcher = dispatcher::Dispatcher::<Runtime1>::new(methods, consensus_message_handlers);
-
-    let mut mock = mock::Mock::default();
-    let mut ctx = mock.create_ctx();
-    ctx.mode = context::Mode::CheckTx;
-    dispatcher.maybe_init_state(&mut ctx);
-=======
     let mut mock = mock::Mock::default();
     let mut ctx = mock.create_ctx_for_runtime::<GasWasterRuntime>(Mode::CheckTx);
 
     GasWasterRuntime::migrate(&mut ctx);
->>>>>>> 5214e5da
 
     let tx = transaction::Transaction {
         version: 1,
@@ -216,19 +166,11 @@
         },
     };
 
-<<<<<<< HEAD
-    let est =
-        Core::query_estimate_gas(&mut ctx, &dispatcher, tx).expect("estimate_gas should succeed");
-    let reference_gas = AUTH_SIGNATURE_GAS + AUTH_MULTISIG_GAS + CALL_GAS;
+    let est = Core::query_estimate_gas(&mut ctx, tx).expect("query_estimate_gas should succeed");
+    let reference_gas = GasWasterRuntime::AUTH_SIGNATURE_GAS
+        + GasWasterRuntime::AUTH_MULTISIG_GAS
+        + GasWasterModule::CALL_GAS;
     assert_eq!(est, reference_gas, "estimated gas should be correct");
-=======
-    let est = Core::query_estimate_gas(&mut ctx, tx).expect("query_estimate_gas should succeed");
-    assert_eq!(
-        est,
-        GasWasterModule::MAX_GAS,
-        "estimated gas should be correct"
-    );
->>>>>>> 5214e5da
 }
 
 #[test]
