//! Transaction dispatcher.
use std::{
    collections::BTreeMap,
    marker::PhantomData,
    sync::{atomic::AtomicBool, Arc},
};

use slog::error;
use thiserror::Error;

use oasis_core_runtime::{
    self,
    common::cbor,
    storage::{context::StorageContext, mkvs},
    transaction::{
        self,
        dispatcher::{ExecuteBatchResult, ExecuteTxResult},
        tags::Tags,
        types::TxnBatch,
    },
    types::CheckTxResult,
};

use crate::{
    context::{BatchContext, Context, RuntimeBatchContext},
    error::{Error as _, RuntimeError},
    module::{self, AuthHandler, BlockHandler, MethodHandler},
    modules,
    runtime::Runtime,
    storage, types, TxContext,
};

/// Unique module name.
const MODULE_NAME: &str = "dispatcher";

/// Error emitted by the dispatch process. Note that this indicates an error in the dispatch
/// process itself and should not be used for any transaction-related errors.
#[derive(Error, Debug, oasis_runtime_sdk_macros::Error)]
pub enum Error {
    #[error("dispatch aborted")]
    #[sdk_error(code = 1)]
    Aborted,

    #[error("malformed transaction in batch: {0}")]
    #[sdk_error(code = 2)]
    MalformedTransactionInBatch(#[source] modules::core::Error),
}

<<<<<<< HEAD
=======
/// Result of dispatching a transaction.
>>>>>>> 9c06ce58
pub struct DispatchResult {
    pub result: types::transaction::CallResult,
    pub tags: Tags,
}

impl From<types::transaction::CallResult> for DispatchResult {
    fn from(v: types::transaction::CallResult) -> Self {
        Self {
            result: v,
            tags: Tags::new(),
        }
    }
}

/// The runtime dispatcher.
pub struct Dispatcher<R: Runtime> {
    _runtime: PhantomData<R>,
}

impl<R: Runtime> Dispatcher<R> {
<<<<<<< HEAD
=======
    /// Create a new instance of the dispatcher for the given runtime.
    ///
    /// Note that the dispatcher is fully static and the constructor is only needed so that the
    /// instance can be used directly with the dispatcher system provided by Oasis Core.
>>>>>>> 9c06ce58
    pub(super) fn new() -> Self {
        Self {
            _runtime: PhantomData,
        }
    }

    /// Decode a runtime transaction.
    pub fn decode_tx<C: Context>(
        ctx: &mut C,
        tx: &[u8],
    ) -> Result<types::transaction::Transaction, modules::core::Error> {
        // TODO: Check against transaction size limit.

        // Deserialize transaction.
        let utx: types::transaction::UnverifiedTransaction =
            cbor::from_slice(&tx).map_err(|_| modules::core::Error::MalformedTransaction)?;

        // Perform any checks before signature verification.
        R::Modules::approve_unverified_tx(ctx, &utx)?;

        // Verify transaction signatures.
        // TODO: Support signature verification of the whole transaction batch.
        utx.verify()
            .map_err(|_| modules::core::Error::MalformedTransaction)
    }

<<<<<<< HEAD
    /// Run the dispatch steps inside a transaction context. This includes the before call hooks
    /// and the call itself.
    pub fn dispatch_tx_call<C: TxContext>(
        ctx: &mut C,
        call: types::transaction::Call,
    ) -> types::transaction::CallResult {
        if let Err(e) = R::Modules::before_handle_call(ctx, &call) {
            return e.to_call_result();
        }

        match R::Modules::dispatch_call(ctx, &call.method, call.body) {
            module::DispatchResult::Handled(result) => result,
            module::DispatchResult::Unhandled(_) => {
                modules::core::Error::InvalidMethod.to_call_result()
            }
        }
    }

=======
>>>>>>> 9c06ce58
    /// Dispatch a runtime transaction in the given context.
    pub fn dispatch_tx<C: BatchContext>(
        ctx: &mut C,
        tx: types::transaction::Transaction,
    ) -> Result<DispatchResult, Error> {
        // Run pre-processing hooks.
        if let Err(err) = R::Modules::authenticate_tx(ctx, &tx) {
            return Ok(err.to_call_result().into());
        }

        let (result, messages) = ctx.with_tx(tx, |mut ctx, call| {
<<<<<<< HEAD
            let result = Self::dispatch_tx_call(&mut ctx, call);
            if !result.is_success() {
                return (result.into(), Vec::new());
            }
=======
            let result = match R::Modules::dispatch_call(&mut ctx, &call.method, call.body) {
                module::DispatchResult::Handled(result) => result,
                module::DispatchResult::Unhandled(_) => {
                    return (
                        modules::core::Error::InvalidMethod.to_call_result().into(),
                        Vec::new(),
                    )
                }
            };
>>>>>>> 9c06ce58

            // Commit store and return emitted tags and messages.
            let (tags, messages) = ctx.commit();

            (DispatchResult { result, tags }, messages)
        });

        // Forward any emitted messages.
        ctx.emit_messages(messages)
            .expect("per-tx context has already enforced the limits");

        Ok(result)
    }

    /// Check whether the given transaction is valid.
    pub fn check_tx<C: BatchContext>(ctx: &mut C, tx: &[u8]) -> Result<CheckTxResult, Error> {
        let tx = match Self::decode_tx(ctx, &tx) {
            Ok(tx) => tx,
            Err(err) => {
                return Ok(CheckTxResult {
                    error: RuntimeError {
                        module: err.module_name().to_string(),
                        code: err.code(),
                        message: err.to_string(),
                    },
                    meta: None,
                })
            }
        };

        match Self::dispatch_tx(ctx, tx)?.result {
            types::transaction::CallResult::Ok(value) => Ok(CheckTxResult {
                error: Default::default(),
                meta: Some(value),
            }),

            types::transaction::CallResult::Failed {
                module,
                code,
                message,
            } => Ok(CheckTxResult {
                error: RuntimeError {
                    module,
                    code,
                    message,
                },
                meta: None,
            }),
        }
    }

    /// Execute the given transaction.
    pub fn execute_tx<C: BatchContext>(ctx: &mut C, tx: &[u8]) -> Result<ExecuteTxResult, Error> {
        // It is an error to include a malformed transaction in a batch. So instead of only
        // reporting a failed execution result, we fail the whole batch. This will make the compute
        // node vote for failure and the round will fail.
        //
        // Correct proposers should only include transactions which have passed check_tx.
        let tx = Self::decode_tx(ctx, &tx).map_err(Error::MalformedTransactionInBatch)?;

        let dispatch_result = Self::dispatch_tx(ctx, tx)?;

        Ok(ExecuteTxResult {
            output: cbor::to_vec(&dispatch_result.result),
            tags: dispatch_result.tags,
        })
    }

    fn handle_last_round_messages<C: Context>(ctx: &mut C) -> Result<(), modules::core::Error> {
        let message_events = ctx.runtime_round_results().messages.clone();

        let store = storage::TypedStore::new(storage::PrefixStore::new(
            ctx.runtime_state(),
            &modules::core::MODULE_NAME,
        ));
        let mut handlers: BTreeMap<u32, types::message::MessageEventHookInvocation> = store
            .get(&modules::core::state::MESSAGE_HANDLERS)
            .unwrap_or_default();

        for event in message_events {
            let handler = handlers
                .remove(&event.index)
                .ok_or(modules::core::Error::MessageHandlerMissing(event.index))?;

            R::Modules::dispatch_message_result(
                ctx,
                &handler.hook_name,
                types::message::MessageResult {
                    event,
                    context: handler.payload,
                },
            )
            .ok_or(modules::core::Error::InvalidMethod)?;
        }

        if !handlers.is_empty() {
            error!(ctx.get_logger("dispatcher"), "message handler not invoked"; "unhandled" => ?handlers);
            return Err(modules::core::Error::MessageHandlerNotInvoked);
        }

        Ok(())
    }

    fn save_emitted_message_handlers<S: storage::Store>(
        store: S,
        handlers: Vec<types::message::MessageEventHookInvocation>,
    ) {
        let message_handlers: BTreeMap<u32, types::message::MessageEventHookInvocation> = handlers
            .into_iter()
            .enumerate()
            .map(|(idx, h)| (idx as u32, h))
            .collect();

        let mut store = storage::TypedStore::new(storage::PrefixStore::new(
            store,
            &modules::core::MODULE_NAME,
        ));
        store.insert(&modules::core::state::MESSAGE_HANDLERS, &message_handlers);
    }
<<<<<<< HEAD

    fn maybe_init_state<C: Context>(ctx: &mut C) {
        R::migrate(ctx)
    }
=======
>>>>>>> 9c06ce58
}

impl<R: Runtime> transaction::dispatcher::Dispatcher for Dispatcher<R> {
    fn execute_batch(
        &self,
        rt_ctx: transaction::Context<'_>,
        batch: &TxnBatch,
    ) -> Result<ExecuteBatchResult, RuntimeError> {
        // TODO: Get rid of StorageContext (pass mkvs in ctx).
        StorageContext::with_current(|mkvs, _| {
            // Prepare dispatch context.
            let mut ctx =
                RuntimeBatchContext::<'_, R, storage::MKVSStore<&mut dyn mkvs::MKVS>>::from_runtime(
                    &rt_ctx, mkvs,
                );
            // Perform state migrations if required.
<<<<<<< HEAD
            Self::maybe_init_state(&mut ctx);
=======
            R::migrate(&mut ctx);
>>>>>>> 9c06ce58

            // Handle last round message results.
            Self::handle_last_round_messages(&mut ctx)?;

            // Run begin block hooks.
            R::Modules::begin_block(&mut ctx);

            // Execute the batch.
            let mut results = Vec::with_capacity(batch.len());
            for tx in batch.iter() {
                results.push(Self::execute_tx(&mut ctx, &tx)?);
            }

            // Run end block hooks.
            R::Modules::end_block(&mut ctx);

            // Commit the context and retrieve the emitted messages.
            let (block_tags, messages) = ctx.commit();
            let (messages, handlers) = messages.into_iter().unzip();

            let state = storage::MKVSStore::new(rt_ctx.io_ctx.clone(), mkvs);
            Self::save_emitted_message_handlers(state, handlers);

            Ok(ExecuteBatchResult {
                results,
                messages,
                block_tags,
            })
        })
    }

    fn check_batch(
        &self,
        ctx: transaction::Context<'_>,
        batch: &TxnBatch,
    ) -> Result<Vec<CheckTxResult>, RuntimeError> {
        // TODO: Get rid of StorageContext (pass mkvs in ctx).
        StorageContext::with_current(|mkvs, _| {
            // Prepare dispatch context.
            let mut ctx =
                RuntimeBatchContext::<'_, R, storage::MKVSStore<&mut dyn mkvs::MKVS>>::from_runtime(
                    &ctx, mkvs,
                );
            // Perform state migrations if required.
<<<<<<< HEAD
            Self::maybe_init_state(&mut ctx);
=======
            R::migrate(&mut ctx);
>>>>>>> 9c06ce58

            // Check the batch.
            let mut results = Vec::with_capacity(batch.len());
            for tx in batch.iter() {
                results.push(Self::check_tx(&mut ctx, &tx)?);
            }

            Ok(results)
        })
    }

    fn set_abort_batch_flag(&mut self, _abort_batch: Arc<AtomicBool>) {
        // TODO: Implement support for graceful batch aborts (oasis-sdk#129).
    }

    fn query(
        &self,
        ctx: transaction::Context<'_>,
        method: &str,
        args: cbor::Value,
    ) -> Result<cbor::Value, RuntimeError> {
        // TODO: Get rid of StorageContext (pass mkvs in ctx).
        StorageContext::with_current(|mkvs, _| {
            // Prepare dispatch context.
            let mut ctx =
                RuntimeBatchContext::<'_, R, storage::MKVSStore<&mut dyn mkvs::MKVS>>::from_runtime(
                    &ctx, mkvs,
                );
            // Perform state migrations if required.
<<<<<<< HEAD
            Self::maybe_init_state(&mut ctx);
=======
            R::migrate(&mut ctx);
>>>>>>> 9c06ce58

            // Execute the query.
            R::Modules::dispatch_query(&mut ctx, method, args)
                .ok_or(modules::core::Error::InvalidMethod)?
        })
    }
}<|MERGE_RESOLUTION|>--- conflicted
+++ resolved
@@ -46,10 +46,7 @@
     MalformedTransactionInBatch(#[source] modules::core::Error),
 }
 
-<<<<<<< HEAD
-=======
 /// Result of dispatching a transaction.
->>>>>>> 9c06ce58
 pub struct DispatchResult {
     pub result: types::transaction::CallResult,
     pub tags: Tags,
@@ -70,13 +67,10 @@
 }
 
 impl<R: Runtime> Dispatcher<R> {
-<<<<<<< HEAD
-=======
     /// Create a new instance of the dispatcher for the given runtime.
     ///
     /// Note that the dispatcher is fully static and the constructor is only needed so that the
     /// instance can be used directly with the dispatcher system provided by Oasis Core.
->>>>>>> 9c06ce58
     pub(super) fn new() -> Self {
         Self {
             _runtime: PhantomData,
@@ -103,7 +97,6 @@
             .map_err(|_| modules::core::Error::MalformedTransaction)
     }
 
-<<<<<<< HEAD
     /// Run the dispatch steps inside a transaction context. This includes the before call hooks
     /// and the call itself.
     pub fn dispatch_tx_call<C: TxContext>(
@@ -122,8 +115,6 @@
         }
     }
 
-=======
->>>>>>> 9c06ce58
     /// Dispatch a runtime transaction in the given context.
     pub fn dispatch_tx<C: BatchContext>(
         ctx: &mut C,
@@ -135,22 +126,10 @@
         }
 
         let (result, messages) = ctx.with_tx(tx, |mut ctx, call| {
-<<<<<<< HEAD
             let result = Self::dispatch_tx_call(&mut ctx, call);
             if !result.is_success() {
                 return (result.into(), Vec::new());
             }
-=======
-            let result = match R::Modules::dispatch_call(&mut ctx, &call.method, call.body) {
-                module::DispatchResult::Handled(result) => result,
-                module::DispatchResult::Unhandled(_) => {
-                    return (
-                        modules::core::Error::InvalidMethod.to_call_result().into(),
-                        Vec::new(),
-                    )
-                }
-            };
->>>>>>> 9c06ce58
 
             // Commit store and return emitted tags and messages.
             let (tags, messages) = ctx.commit();
@@ -270,13 +249,6 @@
         ));
         store.insert(&modules::core::state::MESSAGE_HANDLERS, &message_handlers);
     }
-<<<<<<< HEAD
-
-    fn maybe_init_state<C: Context>(ctx: &mut C) {
-        R::migrate(ctx)
-    }
-=======
->>>>>>> 9c06ce58
 }
 
 impl<R: Runtime> transaction::dispatcher::Dispatcher for Dispatcher<R> {
@@ -293,11 +265,7 @@
                     &rt_ctx, mkvs,
                 );
             // Perform state migrations if required.
-<<<<<<< HEAD
-            Self::maybe_init_state(&mut ctx);
-=======
             R::migrate(&mut ctx);
->>>>>>> 9c06ce58
 
             // Handle last round message results.
             Self::handle_last_round_messages(&mut ctx)?;
@@ -342,11 +310,7 @@
                     &ctx, mkvs,
                 );
             // Perform state migrations if required.
-<<<<<<< HEAD
-            Self::maybe_init_state(&mut ctx);
-=======
             R::migrate(&mut ctx);
->>>>>>> 9c06ce58
 
             // Check the batch.
             let mut results = Vec::with_capacity(batch.len());
@@ -376,11 +340,7 @@
                     &ctx, mkvs,
                 );
             // Perform state migrations if required.
-<<<<<<< HEAD
-            Self::maybe_init_state(&mut ctx);
-=======
             R::migrate(&mut ctx);
->>>>>>> 9c06ce58
 
             // Execute the query.
             R::Modules::dispatch_query(&mut ctx, method, args)
