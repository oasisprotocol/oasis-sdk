//! Transaction dispatcher.
use std::{
    collections::BTreeMap,
    marker::PhantomData,
    sync::{atomic::AtomicBool, Arc},
};

use slog::error;
use thiserror::Error;

use oasis_core_runtime::{
    self,
    common::cbor,
    storage::{context::StorageContext, mkvs},
    transaction::{
        self,
        dispatcher::{ExecuteBatchResult, ExecuteTxResult},
        tags::Tags,
        types::TxnBatch,
    },
    types::CheckTxResult,
};

use crate::{
    context::{Context, DispatchContext, TxContext},
    error::{Error as _, RuntimeError},
    module::{self, AuthHandler, BlockHandler, MethodHandler},
    modules,
    runtime::Runtime,
    storage, types,
};

/// Unique module name.
const MODULE_NAME: &str = "dispatcher";

/// Error emitted by the dispatch process. Note that this indicates an error in the dispatch
/// process itself and should not be used for any transaction-related errors.
#[derive(Error, Debug, oasis_runtime_sdk_macros::Error)]
pub enum Error {
    #[error("dispatch aborted")]
    #[sdk_error(code = 1)]
    Aborted,

    #[error("malformed transaction in batch: {0}")]
    #[sdk_error(code = 2)]
    MalformedTransactionInBatch(#[source] modules::core::Error),
}

pub struct DispatchResult {
    pub result: types::transaction::CallResult,
    pub tags: Tags,
}

impl From<types::transaction::CallResult> for DispatchResult {
    fn from(v: types::transaction::CallResult) -> Self {
        Self {
            result: v,
            tags: Tags::new(),
        }
    }
}

pub struct Dispatcher<R: Runtime> {
<<<<<<< HEAD
    /// Method registry.
    methods: MethodRegistry<R>,
    /// Handlers registered for consensus messages.
    consensus_message_handlers: MessageHandlerRegistry,

=======
>>>>>>> 5214e5da
    _runtime: PhantomData<R>,
}

impl<R: Runtime> Dispatcher<R> {
<<<<<<< HEAD
    pub(super) fn new(
        methods: MethodRegistry<R>,
        consensus_message_handlers: MessageHandlerRegistry,
    ) -> Self {
=======
    pub(super) fn new() -> Self {
>>>>>>> 5214e5da
        Self {
            _runtime: PhantomData,
        }
    }

    /// Decode a runtime transaction.
    pub fn decode_tx<C: Context>(
        ctx: &mut C,
        tx: &[u8],
    ) -> Result<types::transaction::Transaction, modules::core::Error> {
        // TODO: Check against transaction size limit.

        // Deserialize transaction.
        let utx: types::transaction::UnverifiedTransaction =
            cbor::from_slice(&tx).map_err(|_| modules::core::Error::MalformedTransaction)?;

        // Perform any checks before signature verification.
        R::Modules::approve_unverified_tx(ctx, &utx)?;

        // Verify transaction signatures.
        // TODO: Support signature verification of the whole transaction batch.
        utx.verify()
            .map_err(|_| modules::core::Error::MalformedTransaction)
    }

<<<<<<< HEAD
    pub(super) fn dispatch_call(
        &self,
        ctx: &mut TxContext<'_, '_>,
        call: types::transaction::Call,
    ) -> types::transaction::CallResult {
        if let Err(e) = R::Modules::before_handle_call(ctx, &call) {
            return e.to_call_result();
        }

        // Perform transaction method lookup.
        let method_info = match self.methods.lookup_callable(&call.method) {
            Some(method_info) => method_info,
            None => {
                // Method not found.
                return modules::core::Error::InvalidMethod.to_call_result();
            }
        };

        (method_info.handler)(&method_info, ctx, call.body)
    }

    fn dispatch_tx(
        &self,
        ctx: &mut DispatchContext<'_>,
        tx: types::transaction::Transaction,
    ) -> Result<DispatchResult, Error> {
        // Run pre-processing hooks.
        if let Err(err) = R::Modules::authenticate_tx(ctx, &tx) {
            return Ok(err.to_call_result().into());
        }

        let (result, messages) = ctx.with_tx(tx, |mut ctx, call| {
            let result = self.dispatch_call(&mut ctx, call);
            if !result.is_success() {
                return (result.into(), Vec::new());
            }
=======
    /// Dispatch a runtime transaction in the given context.
    pub fn dispatch_tx<C: Context>(
        ctx: &mut C,
        tx: types::transaction::Transaction,
    ) -> Result<DispatchResult, Error> {
        // Run pre-processing hooks.
        if let Err(err) = R::Modules::authenticate_tx(ctx, &tx) {
            return Ok(err.to_call_result().into());
        }

        let (result, messages) = ctx.with_tx(tx, |mut ctx, call| {
            let result = match R::Modules::dispatch_call(&mut ctx, &call.method, call.body) {
                module::DispatchResult::Handled(result) => result,
                module::DispatchResult::Unhandled(_) => {
                    return (
                        modules::core::Error::InvalidMethod.to_call_result().into(),
                        Vec::new(),
                    )
                }
            };
>>>>>>> 5214e5da

            // Commit store and return emitted tags and messages.
            let (tags, messages) = ctx.commit();

            (DispatchResult { result, tags }, messages)
        });

        // Forward any emitted messages.
        ctx.emit_messages(messages)
            .expect("per-tx context has already enforced the limits");

        Ok(result)
    }

    /// Check whether the given transaction is valid.
    pub fn check_tx<C: Context>(ctx: &mut C, tx: &[u8]) -> Result<CheckTxResult, Error> {
        let tx = match Self::decode_tx(ctx, &tx) {
            Ok(tx) => tx,
            Err(err) => {
                return Ok(CheckTxResult {
                    error: RuntimeError {
                        module: err.module_name().to_string(),
                        code: err.code(),
                        message: err.to_string(),
                    },
                    meta: None,
                })
            }
        };

        match Self::dispatch_tx(ctx, tx)?.result {
            types::transaction::CallResult::Ok(value) => Ok(CheckTxResult {
                error: Default::default(),
                meta: Some(value),
            }),

            types::transaction::CallResult::Failed {
                module,
                code,
                message,
            } => Ok(CheckTxResult {
                error: RuntimeError {
                    module,
                    code,
                    message,
                },
                meta: None,
            }),
        }
    }

    /// Execute the given transaction.
    pub fn execute_tx<C: Context>(ctx: &mut C, tx: &[u8]) -> Result<ExecuteTxResult, Error> {
        // It is an error to include a malformed transaction in a batch. So instead of only
        // reporting a failed execution result, we fail the whole batch. This will make the compute
        // node vote for failure and the round will fail.
        //
        // Correct proposers should only include transactions which have passed check_tx.
        let tx = Self::decode_tx(ctx, &tx).map_err(Error::MalformedTransactionInBatch)?;

        let dispatch_result = Self::dispatch_tx(ctx, tx)?;

        Ok(ExecuteTxResult {
            output: cbor::to_vec(&dispatch_result.result),
            tags: dispatch_result.tags,
        })
    }

<<<<<<< HEAD
    fn dispatch_message(
        &self,
        ctx: &mut DispatchContext<'_>,
        handler_name: String,
        message_event: MessageEvent,
        handler_ctx: cbor::Value,
    ) -> Result<(), modules::core::Error> {
        // Perform message handler lookup.
        let method_info = self
            .consensus_message_handlers
            .lookup_handler(&handler_name)
            .ok_or(modules::core::Error::InvalidMethod)?;

        (method_info.handler)(&method_info, ctx, message_event, handler_ctx);

        Ok(())
    }

    fn handle_last_round_messages(
        &self,
        ctx: &mut DispatchContext<'_>,
    ) -> Result<(), modules::core::Error> {
=======
    fn handle_last_round_messages<C: Context>(ctx: &mut C) -> Result<(), modules::core::Error> {
>>>>>>> 5214e5da
        let message_events = ctx.runtime_round_results().messages.clone();

        let store = storage::TypedStore::new(storage::PrefixStore::new(
            ctx.runtime_state(),
            &modules::core::MODULE_NAME,
        ));
        let mut handlers: BTreeMap<u32, types::message::MessageEventHookInvocation> = store
            .get(&modules::core::state::MESSAGE_HANDLERS)
            .unwrap_or_default();

        for event in message_events {
            let handler = handlers
                .remove(&event.index)
                .ok_or(modules::core::Error::MessageHandlerMissing(event.index))?;

            R::Modules::dispatch_message_result(
                ctx,
                &handler.hook_name,
                types::message::MessageResult {
                    event,
                    context: handler.payload,
                },
            )
            .ok_or(modules::core::Error::InvalidMethod)?;
        }

        if !handlers.is_empty() {
            error!(ctx.get_logger("dispatcher"), "message handler not invoked"; "unhandled" => ?handlers);
            return Err(modules::core::Error::MessageHandlerNotInvoked);
        }

        Ok(())
    }

    fn save_emitted_message_handlers<S: storage::Store>(
        store: S,
        handlers: Vec<types::message::MessageEventHookInvocation>,
    ) {
        let message_handlers: BTreeMap<u32, types::message::MessageEventHookInvocation> = handlers
            .into_iter()
            .enumerate()
            .map(|(idx, h)| (idx as u32, h))
            .collect();

        let mut store = storage::TypedStore::new(storage::PrefixStore::new(
            store,
            &modules::core::MODULE_NAME,
        ));
        store.insert(&modules::core::state::MESSAGE_HANDLERS, &message_handlers);
    }

<<<<<<< HEAD
    pub(super) fn maybe_init_state(&self, ctx: &mut DispatchContext<'_>) {
=======
    fn maybe_init_state<C: Context>(ctx: &mut C) {
>>>>>>> 5214e5da
        R::migrate(ctx)
    }
}

impl<R: Runtime> transaction::dispatcher::Dispatcher for Dispatcher<R> {
    fn execute_batch(
        &self,
        rt_ctx: transaction::Context<'_>,
        batch: &TxnBatch,
    ) -> Result<ExecuteBatchResult, RuntimeError> {
        // TODO: Get rid of StorageContext (pass mkvs in ctx).
        StorageContext::with_current(|mkvs, _| {
            // Prepare dispatch context.
<<<<<<< HEAD
            let mut ctx = DispatchContext::from_runtime(&rt_ctx, mkvs);
=======
            let mut ctx =
                DispatchContext::<'_, R, storage::MKVSStore<&mut dyn mkvs::MKVS>>::from_runtime(
                    &rt_ctx, mkvs,
                );
>>>>>>> 5214e5da
            // Perform state migrations if required.
            Self::maybe_init_state(&mut ctx);

            // Handle last round message results.
            Self::handle_last_round_messages(&mut ctx)?;

            // Run begin block hooks.
            R::Modules::begin_block(&mut ctx);

            // Execute the batch.
            let mut results = Vec::with_capacity(batch.len());
            for tx in batch.iter() {
                results.push(Self::execute_tx(&mut ctx, &tx)?);
            }

            // Run end block hooks.
            R::Modules::end_block(&mut ctx);

            // Commit the context and retrieve the emitted messages.
            let (block_tags, messages) = ctx.commit();
            let (messages, handlers) = messages.into_iter().unzip();

            let state = storage::MKVSStore::new(rt_ctx.io_ctx.clone(), mkvs);
            Self::save_emitted_message_handlers(state, handlers);

            Ok(ExecuteBatchResult {
                results,
                messages,
                block_tags,
            })
        })
    }

    fn check_batch(
        &self,
        ctx: transaction::Context<'_>,
        batch: &TxnBatch,
    ) -> Result<Vec<CheckTxResult>, RuntimeError> {
        // TODO: Get rid of StorageContext (pass mkvs in ctx).
        StorageContext::with_current(|mkvs, _| {
            // Prepare dispatch context.
<<<<<<< HEAD
            let mut ctx = DispatchContext::from_runtime(&ctx, mkvs);
=======
            let mut ctx =
                DispatchContext::<'_, R, storage::MKVSStore<&mut dyn mkvs::MKVS>>::from_runtime(
                    &ctx, mkvs,
                );
>>>>>>> 5214e5da
            // Perform state migrations if required.
            Self::maybe_init_state(&mut ctx);

            // Check the batch.
            let mut results = Vec::with_capacity(batch.len());
            for tx in batch.iter() {
                results.push(Self::check_tx(&mut ctx, &tx)?);
            }

            Ok(results)
        })
    }

    fn set_abort_batch_flag(&mut self, _abort_batch: Arc<AtomicBool>) {
        // TODO: Implement support for graceful batch aborts (oasis-sdk#129).
    }

    fn query(
        &self,
        ctx: transaction::Context<'_>,
        method: &str,
        args: cbor::Value,
    ) -> Result<cbor::Value, RuntimeError> {
        // TODO: Get rid of StorageContext (pass mkvs in ctx).
        StorageContext::with_current(|mkvs, _| {
            // Prepare dispatch context.
<<<<<<< HEAD
            let mut ctx = DispatchContext::from_runtime(&ctx, mkvs);
=======
            let mut ctx =
                DispatchContext::<'_, R, storage::MKVSStore<&mut dyn mkvs::MKVS>>::from_runtime(
                    &ctx, mkvs,
                );
>>>>>>> 5214e5da
            // Perform state migrations if required.
            Self::maybe_init_state(&mut ctx);

            // Execute the query.
<<<<<<< HEAD
            let method_info = self
                .methods
                .lookup_query(method)
                .ok_or(modules::core::Error::InvalidMethod)?;
            (method_info.handler)(&method_info, &mut ctx, self, args)
=======
            R::Modules::dispatch_query(&mut ctx, method, args)
                .ok_or(modules::core::Error::InvalidMethod)?
>>>>>>> 5214e5da
        })
    }
}<|MERGE_RESOLUTION|>--- conflicted
+++ resolved
@@ -22,7 +22,7 @@
 };
 
 use crate::{
-    context::{Context, DispatchContext, TxContext},
+    context::{Context, DispatchContext},
     error::{Error as _, RuntimeError},
     module::{self, AuthHandler, BlockHandler, MethodHandler},
     modules,
@@ -61,26 +61,11 @@
 }
 
 pub struct Dispatcher<R: Runtime> {
-<<<<<<< HEAD
-    /// Method registry.
-    methods: MethodRegistry<R>,
-    /// Handlers registered for consensus messages.
-    consensus_message_handlers: MessageHandlerRegistry,
-
-=======
->>>>>>> 5214e5da
     _runtime: PhantomData<R>,
 }
 
 impl<R: Runtime> Dispatcher<R> {
-<<<<<<< HEAD
-    pub(super) fn new(
-        methods: MethodRegistry<R>,
-        consensus_message_handlers: MessageHandlerRegistry,
-    ) -> Self {
-=======
     pub(super) fn new() -> Self {
->>>>>>> 5214e5da
         Self {
             _runtime: PhantomData,
         }
@@ -106,44 +91,23 @@
             .map_err(|_| modules::core::Error::MalformedTransaction)
     }
 
-<<<<<<< HEAD
-    pub(super) fn dispatch_call(
-        &self,
-        ctx: &mut TxContext<'_, '_>,
+    /// %%%
+    pub fn dispatch_call<C: Context>(
+        ctx: &mut C,
         call: types::transaction::Call,
     ) -> types::transaction::CallResult {
         if let Err(e) = R::Modules::before_handle_call(ctx, &call) {
             return e.to_call_result();
         }
 
-        // Perform transaction method lookup.
-        let method_info = match self.methods.lookup_callable(&call.method) {
-            Some(method_info) => method_info,
-            None => {
-                // Method not found.
-                return modules::core::Error::InvalidMethod.to_call_result();
-            }
-        };
-
-        (method_info.handler)(&method_info, ctx, call.body)
-    }
-
-    fn dispatch_tx(
-        &self,
-        ctx: &mut DispatchContext<'_>,
-        tx: types::transaction::Transaction,
-    ) -> Result<DispatchResult, Error> {
-        // Run pre-processing hooks.
-        if let Err(err) = R::Modules::authenticate_tx(ctx, &tx) {
-            return Ok(err.to_call_result().into());
-        }
-
-        let (result, messages) = ctx.with_tx(tx, |mut ctx, call| {
-            let result = self.dispatch_call(&mut ctx, call);
-            if !result.is_success() {
-                return (result.into(), Vec::new());
-            }
-=======
+        match R::Modules::dispatch_call(ctx, &call.method, call.body) {
+            module::DispatchResult::Handled(result) => result,
+            module::DispatchResult::Unhandled(_) => {
+                modules::core::Error::InvalidMethod.to_call_result()
+            }
+        }
+    }
+
     /// Dispatch a runtime transaction in the given context.
     pub fn dispatch_tx<C: Context>(
         ctx: &mut C,
@@ -155,16 +119,10 @@
         }
 
         let (result, messages) = ctx.with_tx(tx, |mut ctx, call| {
-            let result = match R::Modules::dispatch_call(&mut ctx, &call.method, call.body) {
-                module::DispatchResult::Handled(result) => result,
-                module::DispatchResult::Unhandled(_) => {
-                    return (
-                        modules::core::Error::InvalidMethod.to_call_result().into(),
-                        Vec::new(),
-                    )
-                }
-            };
->>>>>>> 5214e5da
+            let result = Self::dispatch_call(&mut ctx, call);
+            if !result.is_success() {
+                return (result.into(), Vec::new());
+            }
 
             // Commit store and return emitted tags and messages.
             let (tags, messages) = ctx.commit();
@@ -233,32 +191,7 @@
         })
     }
 
-<<<<<<< HEAD
-    fn dispatch_message(
-        &self,
-        ctx: &mut DispatchContext<'_>,
-        handler_name: String,
-        message_event: MessageEvent,
-        handler_ctx: cbor::Value,
-    ) -> Result<(), modules::core::Error> {
-        // Perform message handler lookup.
-        let method_info = self
-            .consensus_message_handlers
-            .lookup_handler(&handler_name)
-            .ok_or(modules::core::Error::InvalidMethod)?;
-
-        (method_info.handler)(&method_info, ctx, message_event, handler_ctx);
-
-        Ok(())
-    }
-
-    fn handle_last_round_messages(
-        &self,
-        ctx: &mut DispatchContext<'_>,
-    ) -> Result<(), modules::core::Error> {
-=======
     fn handle_last_round_messages<C: Context>(ctx: &mut C) -> Result<(), modules::core::Error> {
->>>>>>> 5214e5da
         let message_events = ctx.runtime_round_results().messages.clone();
 
         let store = storage::TypedStore::new(storage::PrefixStore::new(
@@ -310,11 +243,7 @@
         store.insert(&modules::core::state::MESSAGE_HANDLERS, &message_handlers);
     }
 
-<<<<<<< HEAD
-    pub(super) fn maybe_init_state(&self, ctx: &mut DispatchContext<'_>) {
-=======
     fn maybe_init_state<C: Context>(ctx: &mut C) {
->>>>>>> 5214e5da
         R::migrate(ctx)
     }
 }
@@ -328,14 +257,10 @@
         // TODO: Get rid of StorageContext (pass mkvs in ctx).
         StorageContext::with_current(|mkvs, _| {
             // Prepare dispatch context.
-<<<<<<< HEAD
-            let mut ctx = DispatchContext::from_runtime(&rt_ctx, mkvs);
-=======
             let mut ctx =
                 DispatchContext::<'_, R, storage::MKVSStore<&mut dyn mkvs::MKVS>>::from_runtime(
                     &rt_ctx, mkvs,
                 );
->>>>>>> 5214e5da
             // Perform state migrations if required.
             Self::maybe_init_state(&mut ctx);
 
@@ -377,14 +302,10 @@
         // TODO: Get rid of StorageContext (pass mkvs in ctx).
         StorageContext::with_current(|mkvs, _| {
             // Prepare dispatch context.
-<<<<<<< HEAD
-            let mut ctx = DispatchContext::from_runtime(&ctx, mkvs);
-=======
             let mut ctx =
                 DispatchContext::<'_, R, storage::MKVSStore<&mut dyn mkvs::MKVS>>::from_runtime(
                     &ctx, mkvs,
                 );
->>>>>>> 5214e5da
             // Perform state migrations if required.
             Self::maybe_init_state(&mut ctx);
 
@@ -411,28 +332,16 @@
         // TODO: Get rid of StorageContext (pass mkvs in ctx).
         StorageContext::with_current(|mkvs, _| {
             // Prepare dispatch context.
-<<<<<<< HEAD
-            let mut ctx = DispatchContext::from_runtime(&ctx, mkvs);
-=======
             let mut ctx =
                 DispatchContext::<'_, R, storage::MKVSStore<&mut dyn mkvs::MKVS>>::from_runtime(
                     &ctx, mkvs,
                 );
->>>>>>> 5214e5da
             // Perform state migrations if required.
             Self::maybe_init_state(&mut ctx);
 
             // Execute the query.
-<<<<<<< HEAD
-            let method_info = self
-                .methods
-                .lookup_query(method)
-                .ok_or(modules::core::Error::InvalidMethod)?;
-            (method_info.handler)(&method_info, &mut ctx, self, args)
-=======
             R::Modules::dispatch_query(&mut ctx, method, args)
                 .ok_or(modules::core::Error::InvalidMethod)?
->>>>>>> 5214e5da
         })
     }
 }