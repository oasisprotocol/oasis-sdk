//! Runtime modules.
use std::fmt::Debug;

use impl_trait_for_tuples::impl_for_tuples;
use serde::{de::DeserializeOwned, Serialize};

use crate::{
<<<<<<< HEAD
    context::Context,
    core::common::cbor,
=======
    context::{Context, TxContext},
>>>>>>> cb2b4b32
    error, event, modules, storage,
    storage::Store,
    types::{
        message::MessageResult,
        transaction::{Call, CallResult, Transaction, UnverifiedTransaction},
    },
};

/// Result of invoking the method handler.
pub enum DispatchResult<B, R> {
    Handled(R),
    Unhandled(B),
}

impl<B, R> DispatchResult<B, R> {
    /// Transforms `DispatchResult<B, R>` into `Result<R, E>`, mapping `Handled(r)` to `Ok(r)` and
    /// `Unhandled(_)` to `Err(err)`.
    pub fn ok_or<E>(self, err: E) -> Result<R, E> {
        match self {
            DispatchResult::Handled(result) => Ok(result),
            DispatchResult::Unhandled(_) => Err(err),
        }
    }
}

/// Method handler.
pub trait MethodHandler {
    /// Dispatch a call.
    fn dispatch_call<C: TxContext>(
        _ctx: &mut C,
        _method: &str,
        body: cbor::Value,
    ) -> DispatchResult<cbor::Value, CallResult> {
        // Default implementation indicates that the call was not handled.
        DispatchResult::Unhandled(body)
    }

    /// Dispatch a query.
    fn dispatch_query<C: Context>(
        _ctx: &mut C,
        _method: &str,
        args: cbor::Value,
    ) -> DispatchResult<cbor::Value, Result<cbor::Value, error::RuntimeError>> {
        // Default implementation indicates that the query was not handled.
        DispatchResult::Unhandled(args)
    }

    /// Dispatch a message result.
    fn dispatch_message_result<C: Context>(
        _ctx: &mut C,
        _handler_name: &str,
        result: MessageResult,
    ) -> DispatchResult<MessageResult, ()> {
        // Default implementation indicates that the query was not handled.
        DispatchResult::Unhandled(result)
    }
}

#[impl_for_tuples(30)]
impl MethodHandler for Tuple {
    fn dispatch_call<C: TxContext>(
        ctx: &mut C,
        method: &str,
        body: cbor::Value,
    ) -> DispatchResult<cbor::Value, CallResult> {
        // Return on first handler that can handle the method.
        for_tuples!( #(
            let body = match Tuple::dispatch_call::<C>(ctx, method, body) {
                DispatchResult::Handled(result) => return DispatchResult::Handled(result),
                DispatchResult::Unhandled(body) => body,
            };
        )* );

        DispatchResult::Unhandled(body)
    }

    fn dispatch_query<C: Context>(
        ctx: &mut C,
        method: &str,
        args: cbor::Value,
    ) -> DispatchResult<cbor::Value, Result<cbor::Value, error::RuntimeError>> {
        // Return on first handler that can handle the method.
        for_tuples!( #(
            let args = match Tuple::dispatch_query::<C>(ctx, method, args) {
                DispatchResult::Handled(result) => return DispatchResult::Handled(result),
                DispatchResult::Unhandled(args) => args,
            };
        )* );

        DispatchResult::Unhandled(args)
    }

    fn dispatch_message_result<C: Context>(
        ctx: &mut C,
        handler_name: &str,
        result: MessageResult,
    ) -> DispatchResult<MessageResult, ()> {
        // Return on first handler that can handle the method.
        for_tuples!( #(
            let result = match Tuple::dispatch_message_result::<C>(ctx, handler_name, result) {
                DispatchResult::Handled(result) => return DispatchResult::Handled(result),
                DispatchResult::Unhandled(result) => result,
            };
        )* );

        DispatchResult::Unhandled(result)
    }
}

/// Authentication handler.
pub trait AuthHandler {
    /// Judge if an unverified transaction is good enough to undergo verification.
    /// This takes place before even verifying signatures.
    fn approve_unverified_tx<C: Context>(
        _ctx: &mut C,
        _utx: &UnverifiedTransaction,
    ) -> Result<(), modules::core::Error> {
        // Default implementation doesn't do any checks.
        Ok(())
    }

    /// Authenticate a transaction.
    ///
    /// Note that any signatures have already been verified.
    fn authenticate_tx<C: Context>(
        _ctx: &mut C,
        _tx: &Transaction,
    ) -> Result<(), modules::core::Error> {
        // Default implementation doesn't do any checks.
        Ok(())
    }

    /// Perform any action after authentication, within the transaction context.
    fn before_handle_call<C: Context>(
        _ctx: &mut C,
        _call: &Call,
    ) -> Result<(), modules::core::Error> {
        // Default implementation doesn't do anything.
        Ok(())
    }
}

#[impl_for_tuples(30)]
impl AuthHandler for Tuple {
    fn approve_unverified_tx<C: Context>(
        ctx: &mut C,
        utx: &UnverifiedTransaction,
    ) -> Result<(), modules::core::Error> {
        for_tuples!( #( Tuple::approve_unverified_tx(ctx, utx)?; )* );
        Ok(())
    }

    fn authenticate_tx<C: Context>(
        ctx: &mut C,
        tx: &Transaction,
    ) -> Result<(), modules::core::Error> {
        for_tuples!( #( Tuple::authenticate_tx(ctx, tx)?; )* );
        Ok(())
    }

    fn before_handle_call<C: Context>(
        ctx: &mut C,
        call: &Call,
    ) -> Result<(), modules::core::Error> {
        for_tuples!( #( Tuple::before_handle_call(ctx, call)?; )* );
        Ok(())
    }
}

/// Migration handler.
pub trait MigrationHandler {
    /// Genesis state type.
    ///
    /// If this state is expensive to compute and not often updated, prefer
    /// to make the genesis type something like `once_cell::unsync::Lazy<T>`.
    type Genesis;

    /// Initialize state from genesis or perform a migration.
    ///
    /// Should return true in case metadata has been changed.
    fn init_or_migrate<C: Context>(
        _ctx: &mut C,
        _meta: &mut modules::core::types::Metadata,
        _genesis: &Self::Genesis,
    ) -> bool {
        // Default implementation doesn't perform any migrations.
        false
    }
}

#[allow(clippy::type_complexity)]
#[impl_for_tuples(30)]
impl MigrationHandler for Tuple {
    for_tuples!( type Genesis = ( #( Tuple::Genesis ),* ); );

    fn init_or_migrate<C: Context>(
        ctx: &mut C,
        meta: &mut modules::core::types::Metadata,
        genesis: &Self::Genesis,
    ) -> bool {
        [for_tuples!( #( Tuple::init_or_migrate(ctx, meta, &genesis.Tuple) ),* )]
            .iter()
            .any(|x| *x)
    }
}

/// Block handler.
#[impl_for_tuples(30)]
pub trait BlockHandler {
    /// Perform any common actions at the start of the block (before any transactions have been
    /// executed).
    fn begin_block<C: Context>(_ctx: &mut C) {
        // Default implementation doesn't do anything.
    }

    /// Perform any common actions at the end of the block (after all transactions have been
    /// executed).
    fn end_block<C: Context>(_ctx: &mut C) {
        // Default implementation doesn't do anything.
    }
}

/// A runtime module.
pub trait Module {
    /// Module name.
    const NAME: &'static str;

    /// Module version.
    const VERSION: u32 = 1;

    /// Module error type.
    type Error: error::Error + 'static;

    /// Module event type.
    type Event: event::Event + 'static;

    /// Module parameters.
    type Parameters: Parameters + 'static;

    /// Return the module's parameters.
    fn params<S: Store>(store: S) -> Self::Parameters {
        let store = storage::PrefixStore::new(store, &Self::NAME);
        let store = storage::TypedStore::new(store);
        store.get(Self::Parameters::STORE_KEY).unwrap_or_default()
    }

    /// Set the module's parameters.
    fn set_params<S: Store>(store: S, params: &Self::Parameters) {
        let store = storage::PrefixStore::new(store, &Self::NAME);
        let mut store = storage::TypedStore::new(store);
        store.insert(Self::Parameters::STORE_KEY, params);
    }
}

/// Parameters for a runtime module.
pub trait Parameters: Debug + Default + Serialize + DeserializeOwned {
    type Error;

    /// Store key used for storing parameters.
    const STORE_KEY: &'static [u8] = &[0x00];

    /// Perform basic parameter validation.
    fn validate_basic(&self) -> Result<(), Self::Error> {
        // No validation by default.
        Ok(())
    }
}

impl Parameters for () {
    type Error = std::convert::Infallible;
}<|MERGE_RESOLUTION|>--- conflicted
+++ resolved
@@ -5,12 +5,8 @@
 use serde::{de::DeserializeOwned, Serialize};
 
 use crate::{
-<<<<<<< HEAD
-    context::Context,
+    context::{Context, TxContext},
     core::common::cbor,
-=======
-    context::{Context, TxContext},
->>>>>>> cb2b4b32
     error, event, modules, storage,
     storage::Store,
     types::{
@@ -144,7 +140,7 @@
     }
 
     /// Perform any action after authentication, within the transaction context.
-    fn before_handle_call<C: Context>(
+    fn before_handle_call<C: TxContext>(
         _ctx: &mut C,
         _call: &Call,
     ) -> Result<(), modules::core::Error> {
@@ -171,7 +167,7 @@
         Ok(())
     }
 
-    fn before_handle_call<C: Context>(
+    fn before_handle_call<C: TxContext>(
         ctx: &mut C,
         call: &Call,
     ) -> Result<(), modules::core::Error> {
