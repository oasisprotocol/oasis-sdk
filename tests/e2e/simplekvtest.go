--- conflicted
+++ resolved
@@ -5,11 +5,7 @@
 	"context"
 	"crypto"
 	"fmt"
-<<<<<<< HEAD
-	"math"
-=======
 	"math/rand"
->>>>>>> 7d1f3004
 	"time"
 
 	"google.golang.org/grpc"
@@ -36,7 +32,7 @@
 const EventWaitTimeout = 20 * time.Second
 
 // defaultGasAmount is the default amount of gas to specify.
-const defaultGasAmount = 100
+const defaultGasAmount = 200
 
 // The kvKey type must match the Key type from the simple-keyvalue runtime
 // in ../runtimes/simple-keyvalue/src/keyvalue/types.rs.
@@ -90,11 +86,7 @@
 	}
 
 	tx := types.NewTransaction(&types.Fee{
-<<<<<<< HEAD
-		Gas:    math.MaxUint64,
-=======
 		Gas: 2 * defaultGasAmount,
->>>>>>> 7d1f3004
 	}, "keyvalue.Insert", kvKeyValue{
 		Key:   key,
 		Value: value,
@@ -132,11 +124,7 @@
 	}
 
 	tx := types.NewTransaction(&types.Fee{
-<<<<<<< HEAD
-		Gas:    math.MaxUint64,
-=======
 		Gas: defaultGasAmount,
->>>>>>> 7d1f3004
 	}, "keyvalue.Remove", kvKey{
 		Key: key,
 	})
@@ -406,11 +394,7 @@
 
 	log.Info("transferring 100 units from Alice to Bob")
 	tx := types.NewTransaction(&types.Fee{
-<<<<<<< HEAD
-		Gas:    200,
-=======
 		Gas: defaultGasAmount,
->>>>>>> 7d1f3004
 	}, "accounts.Transfer", struct {
 		To     types.Address   `json:"to"`
 		Amount types.BaseUnits `json:"amount"`
@@ -474,11 +458,7 @@
 
 	log.Info("transferring 10 units from Dave to Alice")
 	tx := types.NewTransaction(&types.Fee{
-<<<<<<< HEAD
-		Gas:    200,
-=======
 		Gas: defaultGasAmount,
->>>>>>> 7d1f3004
 	}, "accounts.Transfer", struct {
 		To     types.Address   `json:"to"`
 		Amount types.BaseUnits `json:"amount"`
