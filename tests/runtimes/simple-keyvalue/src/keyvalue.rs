--- conflicted
+++ resolved
@@ -5,14 +5,12 @@
     self as sdk,
     context::Context,
     core::common::cbor,
-    dispatcher,
     error::{Error as _, RuntimeError},
     module::Module as _,
     modules::{
         core,
         core::{Module as Core, API as _},
     },
-    runtime,
     types::transaction::CallResult,
 };
 
@@ -91,28 +89,6 @@
 
 impl sdk::module::AuthHandler for Module {}
 impl sdk::module::BlockHandler for Module {}
-<<<<<<< HEAD
-impl sdk::module::MessageHookRegistrationHandler for Module {}
-
-impl sdk::module::MethodRegistrationHandler for Module {
-    /// Register all supported methods.
-    fn register_methods<R: runtime::Runtime>(methods: &mut sdk::module::MethodRegistry<R>) {
-        methods.register_callable(sdk::module::CallableMethodInfo {
-            name: "keyvalue.Insert",
-            handler: Self::_callable_insert_handler,
-        });
-        methods.register_callable(sdk::module::CallableMethodInfo {
-            name: "keyvalue.Remove",
-            handler: Self::_callable_remove_handler,
-        });
-        methods.register_query(sdk::module::QueryMethodInfo {
-            name: "keyvalue.Get",
-            handler: Self::_query_get_handler,
-        });
-    }
-}
-=======
->>>>>>> 5214e5da
 
 impl sdk::module::MethodHandler for Module {
     fn dispatch_call<C: Context>(
@@ -158,19 +134,6 @@
             _ => sdk::module::DispatchResult::Unhandled(args),
         }
     }
-<<<<<<< HEAD
-
-    fn _query_get_handler<R: runtime::Runtime>(
-        _mi: &QueryMethodInfo<R>,
-        ctx: &mut DispatchContext,
-        _dispatcher: &dispatcher::Dispatcher<R>,
-        body: cbor::Value,
-    ) -> Result<cbor::Value, RuntimeError> {
-        let args = cbor::from_value(body).map_err(|_| Error::InvalidArgument)?;
-        Ok(cbor::to_value(&Self::get(ctx, args)?))
-    }
-=======
->>>>>>> 5214e5da
 }
 
 // Actual implementation of this runtime's externally-callable methods.
